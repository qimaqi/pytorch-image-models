--- conflicted
+++ resolved
@@ -834,28 +834,21 @@
         with open(os.path.join(output_dir, 'args.yaml'), 'w') as f:
             f.write(args_text)
 
-    if utils.is_primary(args) and args.log_wandb:
-        if has_wandb:
-            assert not args.wandb_resume_id or args.resume
-            wandb.init(
-<<<<<<< HEAD
-                project=args.wandb_project,
-                name=args.experiment,
-                config=args,
-                tags=args.wandb_tags,
-                resume="must" if args.wandb_resume_id else None,
-=======
-                project=args.experiment,
-                config=args,
-                tags=args.wandb_tags,
-                resume='must' if args.wandb_resume_id else None,
->>>>>>> 2d0ac6f5
-                id=args.wandb_resume_id if args.wandb_resume_id else None,
-            )
-        else:
-            _logger.warning(
-                "You've requested to log metrics to wandb but package not found. "
-                "Metrics not being logged to wandb, try `pip install wandb`")
+        if args.log_wandb:
+            if has_wandb:
+                assert not args.wandb_resume_id or args.resume
+                wandb.init(
+                    project=args.wandb_project,
+                    name=exp_name,
+                    config=args,
+                    tags=args.wandb_tags,
+                    resume="must" if args.wandb_resume_id else None,
+                    id=args.wandb_resume_id if args.wandb_resume_id else None,
+                )
+            else:
+                _logger.warning(
+                    "You've requested to log metrics to wandb but package not found. "
+                    "Metrics not being logged to wandb, try `pip install wandb`")
 
     # setup learning rate schedule and starting epoch
     updates_per_epoch = (len(loader_train) + args.grad_accum_steps - 1) // args.grad_accum_steps
