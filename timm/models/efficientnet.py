""" The EfficientNet Family in PyTorch

An implementation of EfficienNet that covers variety of related models with efficient architectures:

* EfficientNet-V2
  - `EfficientNetV2: Smaller Models and Faster Training` - https://arxiv.org/abs/2104.00298

* EfficientNet (B0-B8, L2 + Tensorflow pretrained AutoAug/RandAug/AdvProp/NoisyStudent weight ports)
  - EfficientNet: Rethinking Model Scaling for CNNs - https://arxiv.org/abs/1905.11946
  - CondConv: Conditionally Parameterized Convolutions for Efficient Inference - https://arxiv.org/abs/1904.04971
  - Adversarial Examples Improve Image Recognition - https://arxiv.org/abs/1911.09665
  - Self-training with Noisy Student improves ImageNet classification - https://arxiv.org/abs/1911.04252

* MixNet (Small, Medium, and Large)
  - MixConv: Mixed Depthwise Convolutional Kernels - https://arxiv.org/abs/1907.09595

* MNasNet B1, A1 (SE), Small
  - MnasNet: Platform-Aware Neural Architecture Search for Mobile - https://arxiv.org/abs/1807.11626

* FBNet-C
  - FBNet: Hardware-Aware Efficient ConvNet Design via Differentiable NAS - https://arxiv.org/abs/1812.03443

* Single-Path NAS Pixel1
  - Single-Path NAS: Designing Hardware-Efficient ConvNets - https://arxiv.org/abs/1904.02877

* TinyNet
    - Model Rubik's Cube: Twisting Resolution, Depth and Width for TinyNets - https://arxiv.org/abs/2010.14819
    - Definitions & weights borrowed from https://github.com/huawei-noah/CV-Backbones/tree/master/tinynet_pytorch

* And likely more...

The majority of the above models (EfficientNet*, MixNet, MnasNet) and original weights were made available
by Mingxing Tan, Quoc Le, and other members of their Google Brain team. Thanks for consistently releasing
the models and weights open source!

Hacked together by / Copyright 2019, Ross Wightman
"""
from functools import partial
from typing import Callable, List, Optional, Tuple, Union

import torch
import torch.nn as nn
import torch.nn.functional as F
from torch.utils.checkpoint import checkpoint

from timm.data import IMAGENET_DEFAULT_MEAN, IMAGENET_DEFAULT_STD, IMAGENET_INCEPTION_MEAN, IMAGENET_INCEPTION_STD
from timm.layers import create_conv2d, create_classifier, get_norm_act_layer, GroupNormAct, LayerType
from ._builder import build_model_with_cfg, pretrained_cfg_for_features
from ._efficientnet_blocks import SqueezeExcite
from ._efficientnet_builder import BlockArgs, EfficientNetBuilder, decode_arch_def, efficientnet_init_weights, \
    round_channels, resolve_bn_args, resolve_act_layer, BN_EPS_TF_DEFAULT
from ._features import FeatureInfo, FeatureHooks, feature_take_indices
from ._manipulate import checkpoint_seq
from ._registry import generate_default_cfgs, register_model, register_model_deprecations

__all__ = ['EfficientNet', 'EfficientNetFeatures']


class EfficientNet(nn.Module):
    """ EfficientNet

    A flexible and performant PyTorch implementation of efficient network architectures, including:
      * EfficientNet-V2 Small, Medium, Large, XL & B0-B3
      * EfficientNet B0-B8, L2
      * EfficientNet-EdgeTPU
      * EfficientNet-CondConv
      * MixNet S, M, L, XL
      * MnasNet A1, B1, and small
      * MobileNet-V2
      * FBNet C
      * Single-Path NAS Pixel1
      * TinyNet
    """

    def __init__(
            self,
            block_args: BlockArgs,
            num_classes: int = 1000,
            num_features: int = 1280,
            in_chans: int = 3,
            stem_size: int = 32,
            stem_kernel_size: int = 3,
            fix_stem: bool = False,
            output_stride: int = 32,
            pad_type: str = '',
            act_layer: Optional[LayerType] = None,
            norm_layer: Optional[LayerType] = None,
            aa_layer: Optional[LayerType] = None,
            se_layer: Optional[LayerType] = None,
            round_chs_fn: Callable = round_channels,
            drop_rate: float = 0.,
            drop_path_rate: float = 0.,
            global_pool: str = 'avg'
    ):
        super(EfficientNet, self).__init__()
        act_layer = act_layer or nn.ReLU
        norm_layer = norm_layer or nn.BatchNorm2d
        norm_act_layer = get_norm_act_layer(norm_layer, act_layer)
        se_layer = se_layer or SqueezeExcite
        self.num_classes = num_classes
        self.drop_rate = drop_rate
        self.grad_checkpointing = False

        # Stem
        if not fix_stem:
            stem_size = round_chs_fn(stem_size)
        self.conv_stem = create_conv2d(in_chans, stem_size, stem_kernel_size, stride=2, padding=pad_type)
        self.bn1 = norm_act_layer(stem_size, inplace=True)

        # Middle stages (IR/ER/DS Blocks)
        builder = EfficientNetBuilder(
            output_stride=output_stride,
            pad_type=pad_type,
            round_chs_fn=round_chs_fn,
            act_layer=act_layer,
            norm_layer=norm_layer,
            aa_layer=aa_layer,
            se_layer=se_layer,
            drop_path_rate=drop_path_rate,
        )
        self.blocks = nn.Sequential(*builder(stem_size, block_args))
        self.feature_info = builder.features
        self.stage_ends = [f['stage'] for f in self.feature_info]
        head_chs = builder.in_chs

        # Head + Pooling
        if num_features > 0:
            self.conv_head = create_conv2d(head_chs, num_features, 1, padding=pad_type)
            self.bn2 = norm_act_layer(num_features, inplace=True)
            self.num_features = self.head_hidden_size = num_features
        else:
            self.conv_head = nn.Identity()
            self.bn2 = nn.Identity()
            self.num_features = head_chs

        self.global_pool, self.classifier = create_classifier(
            self.num_features, self.num_classes, pool_type=global_pool)

        efficientnet_init_weights(self)

    def as_sequential(self):
        layers = [self.conv_stem, self.bn1]
        layers.extend(self.blocks)
        layers.extend([self.conv_head, self.bn2, self.global_pool])
        layers.extend([nn.Dropout(self.drop_rate), self.classifier])
        return nn.Sequential(*layers)

    @torch.jit.ignore
    def group_matcher(self, coarse=False):
        return dict(
            stem=r'^conv_stem|bn1',
            blocks=[
                (r'^blocks\.(\d+)' if coarse else r'^blocks\.(\d+)\.(\d+)', None),
                (r'conv_head|bn2', (99999,))
            ]
        )

    @torch.jit.ignore
    def set_grad_checkpointing(self, enable=True):
        self.grad_checkpointing = enable

    @torch.jit.ignore
    def get_classifier(self) -> nn.Module:
        return self.classifier

    def reset_classifier(self, num_classes: int, global_pool: str = 'avg'):
        self.num_classes = num_classes
        self.global_pool, self.classifier = create_classifier(
            self.num_features, self.num_classes, pool_type=global_pool)

    def forward_intermediates(
            self,
            x: torch.Tensor,
            indices: Optional[Union[int, List[int], Tuple[int]]] = None,
            norm: bool = False,
            stop_early: bool = False,
            output_fmt: str = 'NCHW',
            intermediates_only: bool = False,
            extra_blocks: bool = False,
    ) -> Union[List[torch.Tensor], Tuple[torch.Tensor, List[torch.Tensor]]]:
        """ Forward features that returns intermediates.

        Args:
            x: Input image tensor
            indices: Take last n blocks if int, all if None, select matching indices if sequence
            norm: Apply norm layer to compatible intermediates
            stop_early: Stop iterating over blocks when last desired intermediate hit
            output_fmt: Shape of intermediate feature outputs
            intermediates_only: Only return intermediate features
            extra_blocks: Include outputs of all blocks and head conv in output, does not align with feature_info
        Returns:

        """
        assert output_fmt in ('NCHW',), 'Output shape must be NCHW.'
        intermediates = []
        if extra_blocks:
            take_indices, max_index = feature_take_indices(len(self.blocks) + 1, indices)
        else:
            take_indices, max_index = feature_take_indices(len(self.stage_ends), indices)
            take_indices = [self.stage_ends[i] for i in take_indices]
            max_index = self.stage_ends[max_index]
        # forward pass
        feat_idx = 0  # stem is index 0
        x = self.conv_stem(x)
        x = self.bn1(x)
        if feat_idx in take_indices:
            intermediates.append(x)

        if torch.jit.is_scripting() or not stop_early:  # can't slice blocks in torchscript
            blocks = self.blocks
        else:
            blocks = self.blocks[:max_index]
        for blk in blocks:
            feat_idx += 1
            x = blk(x)
            if feat_idx in take_indices:
                intermediates.append(x)

        if intermediates_only:
            return intermediates

        if feat_idx == self.stage_ends[-1]:
            x = self.conv_head(x)
            x = self.bn2(x)

        return x, intermediates

    def prune_intermediate_layers(
            self,
            indices: Union[int, List[int], Tuple[int]] = 1,
            prune_norm: bool = False,
            prune_head: bool = True,
            extra_blocks: bool = False,
    ):
        """ Prune layers not required for specified intermediates.
        """
        if extra_blocks:
            take_indices, max_index = feature_take_indices(len(self.blocks) + 1, indices)
        else:
            take_indices, max_index = feature_take_indices(len(self.stage_ends), indices)
            max_index = self.stage_ends[max_index]
        self.blocks = self.blocks[:max_index]  # truncate blocks w/ stem as idx 0
        if prune_norm or max_index < len(self.blocks):
            self.conv_head = nn.Identity()
            self.bn2 = nn.Identity()
        if prune_head:
            self.reset_classifier(0, '')
        return take_indices

    def forward_features(self, x):
        x = self.conv_stem(x)
        x = self.bn1(x)
        if self.grad_checkpointing and not torch.jit.is_scripting():
            x = checkpoint_seq(self.blocks, x, flatten=True)
        else:
            x = self.blocks(x)
        x = self.conv_head(x)
        x = self.bn2(x)
        return x

    def forward_head(self, x, pre_logits: bool = False):
        x = self.global_pool(x)
        if self.drop_rate > 0.:
            x = F.dropout(x, p=self.drop_rate, training=self.training)
        return x if pre_logits else self.classifier(x)

    def forward(self, x):
        x = self.forward_features(x)
        x = self.forward_head(x)
        return x


class EfficientNetFeatures(nn.Module):
    """ EfficientNet Feature Extractor

    A work-in-progress feature extraction module for EfficientNet, to use as a backbone for segmentation
    and object detection models.
    """

    def __init__(
            self,
            block_args: BlockArgs,
            out_indices: Tuple[int, ...] = (0, 1, 2, 3, 4),
            feature_location: str = 'bottleneck',
            in_chans: int = 3,
            stem_size: int = 32,
            stem_kernel_size: int = 3,
            fix_stem: bool = False,
            output_stride: int = 32,
            pad_type: str = '',
            act_layer: Optional[LayerType] = None,
            norm_layer: Optional[LayerType] = None,
            aa_layer: Optional[LayerType] = None,
            se_layer: Optional[LayerType] = None,
            round_chs_fn: Callable = round_channels,
            drop_rate: float = 0.,
            drop_path_rate: float = 0.,
    ):
        super(EfficientNetFeatures, self).__init__()
        act_layer = act_layer or nn.ReLU
        norm_layer = norm_layer or nn.BatchNorm2d
        norm_act_layer = get_norm_act_layer(norm_layer, act_layer)
        se_layer = se_layer or SqueezeExcite
        self.drop_rate = drop_rate
        self.grad_checkpointing = False

        # Stem
        if not fix_stem:
            stem_size = round_chs_fn(stem_size)
        self.conv_stem = create_conv2d(in_chans, stem_size, stem_kernel_size, stride=2, padding=pad_type)
        self.bn1 = norm_act_layer(stem_size, inplace=True)

        # Middle stages (IR/ER/DS Blocks)
        builder = EfficientNetBuilder(
            output_stride=output_stride,
            pad_type=pad_type,
            round_chs_fn=round_chs_fn,
            act_layer=act_layer,
            norm_layer=norm_layer,
            aa_layer=aa_layer,
            se_layer=se_layer,
            drop_path_rate=drop_path_rate,
            feature_location=feature_location,
        )
        self.blocks = nn.Sequential(*builder(stem_size, block_args))
        self.feature_info = FeatureInfo(builder.features, out_indices)
        self._stage_out_idx = {f['stage']: f['index'] for f in self.feature_info.get_dicts()}

        efficientnet_init_weights(self)

        # Register feature extraction hooks with FeatureHooks helper
        self.feature_hooks = None
        if feature_location != 'bottleneck':
            hooks = self.feature_info.get_dicts(keys=('module', 'hook_type'))
            self.feature_hooks = FeatureHooks(hooks, self.named_modules())

    @torch.jit.ignore
    def set_grad_checkpointing(self, enable=True):
        self.grad_checkpointing = enable

    def forward(self, x) -> List[torch.Tensor]:
        x = self.conv_stem(x)
        x = self.bn1(x)
        if self.feature_hooks is None:
            features = []
            if 0 in self._stage_out_idx:
                features.append(x)  # add stem out
            for i, b in enumerate(self.blocks):
                if self.grad_checkpointing and not torch.jit.is_scripting():
                    x = checkpoint(b, x)
                else:
                    x = b(x)
                if i + 1 in self._stage_out_idx:
                    features.append(x)
            return features
        else:
            self.blocks(x)
            out = self.feature_hooks.get_output(x.device)
            return list(out.values())


def _create_effnet(variant, pretrained=False, **kwargs):
    features_mode = ''
    model_cls = EfficientNet
    kwargs_filter = None
    if kwargs.pop('features_only', False):
        if 'feature_cfg' in kwargs or 'feature_cls' in kwargs:
            features_mode = 'cfg'
        else:
            kwargs_filter = ('num_classes', 'num_features', 'head_conv', 'global_pool')
            model_cls = EfficientNetFeatures
            features_mode = 'cls'

    model = build_model_with_cfg(
        model_cls,
        variant,
        pretrained,
        features_only=features_mode == 'cfg',
        pretrained_strict=features_mode != 'cls',
        kwargs_filter=kwargs_filter,
        **kwargs,
    )
    if features_mode == 'cls':
        model.pretrained_cfg = model.default_cfg = pretrained_cfg_for_features(model.pretrained_cfg)
    return model


def _gen_mnasnet_a1(variant, channel_multiplier=1.0, pretrained=False, **kwargs):
    """Creates a mnasnet-a1 model.

    Ref impl: https://github.com/tensorflow/tpu/tree/master/models/official/mnasnet
    Paper: https://arxiv.org/pdf/1807.11626.pdf.

    Args:
      channel_multiplier: multiplier to number of channels per layer.
    """
    arch_def = [
        # stage 0, 112x112 in
        ['ds_r1_k3_s1_e1_c16_noskip'],
        # stage 1, 112x112 in
        ['ir_r2_k3_s2_e6_c24'],
        # stage 2, 56x56 in
        ['ir_r3_k5_s2_e3_c40_se0.25'],
        # stage 3, 28x28 in
        ['ir_r4_k3_s2_e6_c80'],
        # stage 4, 14x14in
        ['ir_r2_k3_s1_e6_c112_se0.25'],
        # stage 5, 14x14in
        ['ir_r3_k5_s2_e6_c160_se0.25'],
        # stage 6, 7x7 in
        ['ir_r1_k3_s1_e6_c320'],
    ]
    model_kwargs = dict(
        block_args=decode_arch_def(arch_def),
        stem_size=32,
        round_chs_fn=partial(round_channels, multiplier=channel_multiplier),
        norm_layer=kwargs.pop('norm_layer', None) or partial(nn.BatchNorm2d, **resolve_bn_args(kwargs)),
        **kwargs
    )
    model = _create_effnet(variant, pretrained, **model_kwargs)
    return model


def _gen_mnasnet_b1(variant, channel_multiplier=1.0, pretrained=False, **kwargs):
    """Creates a mnasnet-b1 model.

    Ref impl: https://github.com/tensorflow/tpu/tree/master/models/official/mnasnet
    Paper: https://arxiv.org/pdf/1807.11626.pdf.

    Args:
      channel_multiplier: multiplier to number of channels per layer.
    """
    arch_def = [
        # stage 0, 112x112 in
        ['ds_r1_k3_s1_c16_noskip'],
        # stage 1, 112x112 in
        ['ir_r3_k3_s2_e3_c24'],
        # stage 2, 56x56 in
        ['ir_r3_k5_s2_e3_c40'],
        # stage 3, 28x28 in
        ['ir_r3_k5_s2_e6_c80'],
        # stage 4, 14x14in
        ['ir_r2_k3_s1_e6_c96'],
        # stage 5, 14x14in
        ['ir_r4_k5_s2_e6_c192'],
        # stage 6, 7x7 in
        ['ir_r1_k3_s1_e6_c320_noskip']
    ]
    model_kwargs = dict(
        block_args=decode_arch_def(arch_def),
        stem_size=32,
        round_chs_fn=partial(round_channels, multiplier=channel_multiplier),
        norm_layer=kwargs.pop('norm_layer', None) or partial(nn.BatchNorm2d, **resolve_bn_args(kwargs)),
        **kwargs
    )
    model = _create_effnet(variant, pretrained, **model_kwargs)
    return model


def _gen_mnasnet_small(variant, channel_multiplier=1.0, pretrained=False, **kwargs):
    """Creates a mnasnet-b1 model.

    Ref impl: https://github.com/tensorflow/tpu/tree/master/models/official/mnasnet
    Paper: https://arxiv.org/pdf/1807.11626.pdf.

    Args:
      channel_multiplier: multiplier to number of channels per layer.
    """
    arch_def = [
        ['ds_r1_k3_s1_c8'],
        ['ir_r1_k3_s2_e3_c16'],
        ['ir_r2_k3_s2_e6_c16'],
        ['ir_r4_k5_s2_e6_c32_se0.25'],
        ['ir_r3_k3_s1_e6_c32_se0.25'],
        ['ir_r3_k5_s2_e6_c88_se0.25'],
        ['ir_r1_k3_s1_e6_c144']
    ]
    model_kwargs = dict(
        block_args=decode_arch_def(arch_def),
        stem_size=8,
        round_chs_fn=partial(round_channels, multiplier=channel_multiplier),
        norm_layer=kwargs.pop('norm_layer', None) or partial(nn.BatchNorm2d, **resolve_bn_args(kwargs)),
        **kwargs
    )
    model = _create_effnet(variant, pretrained, **model_kwargs)
    return model


def _gen_mobilenet_v1(
        variant, channel_multiplier=1.0, depth_multiplier=1.0,
        fix_stem_head=False, head_conv=False, pretrained=False, **kwargs):
    """
    Ref impl: https://github.com/tensorflow/models/blob/master/research/slim/nets/mobilenet/mobilenet_v2.py
    Paper: https://arxiv.org/abs/1801.04381
    """
    arch_def = [
        ['dsa_r1_k3_s1_c64'],
        ['dsa_r2_k3_s2_c128'],
        ['dsa_r2_k3_s2_c256'],
        ['dsa_r6_k3_s2_c512'],
        ['dsa_r2_k3_s2_c1024'],
    ]
    round_chs_fn = partial(round_channels, multiplier=channel_multiplier)
    head_features = (1024 if fix_stem_head else max(1024, round_chs_fn(1024))) if head_conv else 0
    model_kwargs = dict(
        block_args=decode_arch_def(arch_def, depth_multiplier=depth_multiplier, fix_first_last=fix_stem_head),
        num_features=head_features,
        stem_size=32,
        fix_stem=fix_stem_head,
        round_chs_fn=round_chs_fn,
        norm_layer=kwargs.pop('norm_layer', None) or partial(nn.BatchNorm2d, **resolve_bn_args(kwargs)),
        act_layer=resolve_act_layer(kwargs, 'relu6'),
        **kwargs
    )
    model = _create_effnet(variant, pretrained, **model_kwargs)
    return model


def _gen_mobilenet_v2(
        variant, channel_multiplier=1.0, depth_multiplier=1.0, fix_stem_head=False, pretrained=False, **kwargs):
    """ Generate MobileNet-V2 network
    Ref impl: https://github.com/tensorflow/models/blob/master/research/slim/nets/mobilenet/mobilenet_v2.py
    Paper: https://arxiv.org/abs/1801.04381
    """
    arch_def = [
        ['ds_r1_k3_s1_c16'],
        ['ir_r2_k3_s2_e6_c24'],
        ['ir_r3_k3_s2_e6_c32'],
        ['ir_r4_k3_s2_e6_c64'],
        ['ir_r3_k3_s1_e6_c96'],
        ['ir_r3_k3_s2_e6_c160'],
        ['ir_r1_k3_s1_e6_c320'],
    ]
    round_chs_fn = partial(round_channels, multiplier=channel_multiplier)
    model_kwargs = dict(
        block_args=decode_arch_def(arch_def, depth_multiplier=depth_multiplier, fix_first_last=fix_stem_head),
        num_features=1280 if fix_stem_head else max(1280, round_chs_fn(1280)),
        stem_size=32,
        fix_stem=fix_stem_head,
        round_chs_fn=round_chs_fn,
        norm_layer=kwargs.pop('norm_layer', None) or partial(nn.BatchNorm2d, **resolve_bn_args(kwargs)),
        act_layer=resolve_act_layer(kwargs, 'relu6'),
        **kwargs
    )
    model = _create_effnet(variant, pretrained, **model_kwargs)
    return model


def _gen_fbnetc(variant, channel_multiplier=1.0, pretrained=False, **kwargs):
    """ FBNet-C

        Paper: https://arxiv.org/abs/1812.03443
        Ref Impl: https://github.com/facebookresearch/maskrcnn-benchmark/blob/master/maskrcnn_benchmark/modeling/backbone/fbnet_modeldef.py

        NOTE: the impl above does not relate to the 'C' variant here, that was derived from paper,
        it was used to confirm some building block details
    """
    arch_def = [
        ['ir_r1_k3_s1_e1_c16'],
        ['ir_r1_k3_s2_e6_c24', 'ir_r2_k3_s1_e1_c24'],
        ['ir_r1_k5_s2_e6_c32', 'ir_r1_k5_s1_e3_c32', 'ir_r1_k5_s1_e6_c32', 'ir_r1_k3_s1_e6_c32'],
        ['ir_r1_k5_s2_e6_c64', 'ir_r1_k5_s1_e3_c64', 'ir_r2_k5_s1_e6_c64'],
        ['ir_r3_k5_s1_e6_c112', 'ir_r1_k5_s1_e3_c112'],
        ['ir_r4_k5_s2_e6_c184'],
        ['ir_r1_k3_s1_e6_c352'],
    ]
    model_kwargs = dict(
        block_args=decode_arch_def(arch_def),
        stem_size=16,
        num_features=1984,  # paper suggests this, but is not 100% clear
        round_chs_fn=partial(round_channels, multiplier=channel_multiplier),
        norm_layer=kwargs.pop('norm_layer', None) or partial(nn.BatchNorm2d, **resolve_bn_args(kwargs)),
        **kwargs
    )
    model = _create_effnet(variant, pretrained, **model_kwargs)
    return model


def _gen_spnasnet(variant, channel_multiplier=1.0, pretrained=False, **kwargs):
    """Creates the Single-Path NAS model from search targeted for Pixel1 phone.

    Paper: https://arxiv.org/abs/1904.02877

    Args:
      channel_multiplier: multiplier to number of channels per layer.
    """
    arch_def = [
        # stage 0, 112x112 in
        ['ds_r1_k3_s1_c16_noskip'],
        # stage 1, 112x112 in
        ['ir_r3_k3_s2_e3_c24'],
        # stage 2, 56x56 in
        ['ir_r1_k5_s2_e6_c40', 'ir_r3_k3_s1_e3_c40'],
        # stage 3, 28x28 in
        ['ir_r1_k5_s2_e6_c80', 'ir_r3_k3_s1_e3_c80'],
        # stage 4, 14x14in
        ['ir_r1_k5_s1_e6_c96', 'ir_r3_k5_s1_e3_c96'],
        # stage 5, 14x14in
        ['ir_r4_k5_s2_e6_c192'],
        # stage 6, 7x7 in
        ['ir_r1_k3_s1_e6_c320_noskip']
    ]
    model_kwargs = dict(
        block_args=decode_arch_def(arch_def),
        stem_size=32,
        round_chs_fn=partial(round_channels, multiplier=channel_multiplier),
        norm_layer=kwargs.pop('norm_layer', None) or partial(nn.BatchNorm2d, **resolve_bn_args(kwargs)),
        **kwargs
    )
    model = _create_effnet(variant, pretrained, **model_kwargs)
    return model


def _gen_efficientnet(
        variant, channel_multiplier=1.0, depth_multiplier=1.0, channel_divisor=8,
        group_size=None, pretrained=False, **kwargs):
    """Creates an EfficientNet model.

    Ref impl: https://github.com/tensorflow/tpu/blob/master/models/official/efficientnet/efficientnet_model.py
    Paper: https://arxiv.org/abs/1905.11946

    EfficientNet params
    name: (channel_multiplier, depth_multiplier, resolution, dropout_rate)
    'efficientnet-b0': (1.0, 1.0, 224, 0.2),
    'efficientnet-b1': (1.0, 1.1, 240, 0.2),
    'efficientnet-b2': (1.1, 1.2, 260, 0.3),
    'efficientnet-b3': (1.2, 1.4, 300, 0.3),
    'efficientnet-b4': (1.4, 1.8, 380, 0.4),
    'efficientnet-b5': (1.6, 2.2, 456, 0.4),
    'efficientnet-b6': (1.8, 2.6, 528, 0.5),
    'efficientnet-b7': (2.0, 3.1, 600, 0.5),
    'efficientnet-b8': (2.2, 3.6, 672, 0.5),
    'efficientnet-l2': (4.3, 5.3, 800, 0.5),

    Args:
      channel_multiplier: multiplier to number of channels per layer
      depth_multiplier: multiplier to number of repeats per stage

    """
    arch_def = [
        ['ds_r1_k3_s1_e1_c16_se0.25'],
        ['ir_r2_k3_s2_e6_c24_se0.25'],
        ['ir_r2_k5_s2_e6_c40_se0.25'],
        ['ir_r3_k3_s2_e6_c80_se0.25'],
        ['ir_r3_k5_s1_e6_c112_se0.25'],
        ['ir_r4_k5_s2_e6_c192_se0.25'],
        ['ir_r1_k3_s1_e6_c320_se0.25'],
    ]
    round_chs_fn = partial(round_channels, multiplier=channel_multiplier, divisor=channel_divisor)
    model_kwargs = dict(
        block_args=decode_arch_def(arch_def, depth_multiplier, group_size=group_size),
        num_features=round_chs_fn(1280),
        stem_size=32,
        round_chs_fn=round_chs_fn,
        act_layer=resolve_act_layer(kwargs, 'swish'),
        norm_layer=kwargs.pop('norm_layer', None) or partial(nn.BatchNorm2d, **resolve_bn_args(kwargs)),
        **kwargs,
    )
    model = _create_effnet(variant, pretrained, **model_kwargs)
    return model


def _gen_efficientnet_edge(
        variant, channel_multiplier=1.0, depth_multiplier=1.0, group_size=None, pretrained=False, **kwargs):
    """ Creates an EfficientNet-EdgeTPU model

    Ref impl: https://github.com/tensorflow/tpu/tree/master/models/official/efficientnet/edgetpu
    """

    arch_def = [
        # NOTE `fc` is present to override a mismatch between stem channels and in chs not
        # present in other models
        ['er_r1_k3_s1_e4_c24_fc24_noskip'],
        ['er_r2_k3_s2_e8_c32'],
        ['er_r4_k3_s2_e8_c48'],
        ['ir_r5_k5_s2_e8_c96'],
        ['ir_r4_k5_s1_e8_c144'],
        ['ir_r2_k5_s2_e8_c192'],
    ]
    round_chs_fn = partial(round_channels, multiplier=channel_multiplier)
    model_kwargs = dict(
        block_args=decode_arch_def(arch_def, depth_multiplier, group_size=group_size),
        num_features=round_chs_fn(1280),
        stem_size=32,
        round_chs_fn=round_chs_fn,
        norm_layer=kwargs.pop('norm_layer', None) or partial(nn.BatchNorm2d, **resolve_bn_args(kwargs)),
        act_layer=resolve_act_layer(kwargs, 'relu'),
        **kwargs,
    )
    model = _create_effnet(variant, pretrained, **model_kwargs)
    return model


def _gen_efficientnet_condconv(
        variant, channel_multiplier=1.0, depth_multiplier=1.0, experts_multiplier=1, pretrained=False, **kwargs):
    """Creates an EfficientNet-CondConv model.

    Ref impl: https://github.com/tensorflow/tpu/tree/master/models/official/efficientnet/condconv
    """
    arch_def = [
        ['ds_r1_k3_s1_e1_c16_se0.25'],
        ['ir_r2_k3_s2_e6_c24_se0.25'],
        ['ir_r2_k5_s2_e6_c40_se0.25'],
        ['ir_r3_k3_s2_e6_c80_se0.25'],
        ['ir_r3_k5_s1_e6_c112_se0.25_cc4'],
        ['ir_r4_k5_s2_e6_c192_se0.25_cc4'],
        ['ir_r1_k3_s1_e6_c320_se0.25_cc4'],
    ]
    # NOTE unlike official impl, this one uses `cc<x>` option where x is the base number of experts for each stage and
    # the expert_multiplier increases that on a per-model basis as with depth/channel multipliers
    round_chs_fn = partial(round_channels, multiplier=channel_multiplier)
    model_kwargs = dict(
        block_args=decode_arch_def(arch_def, depth_multiplier, experts_multiplier=experts_multiplier),
        num_features=round_chs_fn(1280),
        stem_size=32,
        round_chs_fn=round_chs_fn,
        norm_layer=kwargs.pop('norm_layer', None) or partial(nn.BatchNorm2d, **resolve_bn_args(kwargs)),
        act_layer=resolve_act_layer(kwargs, 'swish'),
        **kwargs,
    )
    model = _create_effnet(variant, pretrained, **model_kwargs)
    return model


def _gen_efficientnet_lite(variant, channel_multiplier=1.0, depth_multiplier=1.0, pretrained=False, **kwargs):
    """Creates an EfficientNet-Lite model.

    Ref impl: https://github.com/tensorflow/tpu/tree/master/models/official/efficientnet/lite
    Paper: https://arxiv.org/abs/1905.11946

    EfficientNet params
    name: (channel_multiplier, depth_multiplier, resolution, dropout_rate)
      'efficientnet-lite0': (1.0, 1.0, 224, 0.2),
      'efficientnet-lite1': (1.0, 1.1, 240, 0.2),
      'efficientnet-lite2': (1.1, 1.2, 260, 0.3),
      'efficientnet-lite3': (1.2, 1.4, 280, 0.3),
      'efficientnet-lite4': (1.4, 1.8, 300, 0.3),

    Args:
      channel_multiplier: multiplier to number of channels per layer
      depth_multiplier: multiplier to number of repeats per stage
    """
    arch_def = [
        ['ds_r1_k3_s1_e1_c16'],
        ['ir_r2_k3_s2_e6_c24'],
        ['ir_r2_k5_s2_e6_c40'],
        ['ir_r3_k3_s2_e6_c80'],
        ['ir_r3_k5_s1_e6_c112'],
        ['ir_r4_k5_s2_e6_c192'],
        ['ir_r1_k3_s1_e6_c320'],
    ]
    model_kwargs = dict(
        block_args=decode_arch_def(arch_def, depth_multiplier, fix_first_last=True),
        num_features=1280,
        stem_size=32,
        fix_stem=True,
        round_chs_fn=partial(round_channels, multiplier=channel_multiplier),
        act_layer=resolve_act_layer(kwargs, 'relu6'),
        norm_layer=kwargs.pop('norm_layer', None) or partial(nn.BatchNorm2d, **resolve_bn_args(kwargs)),
        **kwargs,
    )
    model = _create_effnet(variant, pretrained, **model_kwargs)
    return model


def _gen_efficientnetv2_base(
        variant, channel_multiplier=1.0, depth_multiplier=1.0, pretrained=False, **kwargs):
    """ Creates an EfficientNet-V2 base model

    Ref impl: https://github.com/google/automl/tree/master/efficientnetv2
    Paper: `EfficientNetV2: Smaller Models and Faster Training` - https://arxiv.org/abs/2104.00298
    """
    arch_def = [
        ['cn_r1_k3_s1_e1_c16_skip'],
        ['er_r2_k3_s2_e4_c32'],
        ['er_r2_k3_s2_e4_c48'],
        ['ir_r3_k3_s2_e4_c96_se0.25'],
        ['ir_r5_k3_s1_e6_c112_se0.25'],
        ['ir_r8_k3_s2_e6_c192_se0.25'],
    ]
    round_chs_fn = partial(round_channels, multiplier=channel_multiplier, round_limit=0.)
    model_kwargs = dict(
        block_args=decode_arch_def(arch_def, depth_multiplier),
        num_features=round_chs_fn(1280),
        stem_size=32,
        round_chs_fn=round_chs_fn,
        norm_layer=kwargs.pop('norm_layer', None) or partial(nn.BatchNorm2d, **resolve_bn_args(kwargs)),
        act_layer=resolve_act_layer(kwargs, 'silu'),
        **kwargs,
    )
    model = _create_effnet(variant, pretrained, **model_kwargs)
    return model


def _gen_efficientnetv2_s(
        variant, channel_multiplier=1.0, depth_multiplier=1.0, group_size=None, rw=False, pretrained=False, **kwargs):
    """ Creates an EfficientNet-V2 Small model

    Ref impl: https://github.com/google/automl/tree/master/efficientnetv2
    Paper: `EfficientNetV2: Smaller Models and Faster Training` - https://arxiv.org/abs/2104.00298

    NOTE: `rw` flag sets up 'small' variant to behave like my initial v2 small model,
        before ref the impl was released.
    """
    arch_def = [
        ['cn_r2_k3_s1_e1_c24_skip'],
        ['er_r4_k3_s2_e4_c48'],
        ['er_r4_k3_s2_e4_c64'],
        ['ir_r6_k3_s2_e4_c128_se0.25'],
        ['ir_r9_k3_s1_e6_c160_se0.25'],
        ['ir_r15_k3_s2_e6_c256_se0.25'],
    ]
    num_features = 1280
    if rw:
        # my original variant, based on paper figure differs from the official release
        arch_def[0] = ['er_r2_k3_s1_e1_c24']
        arch_def[-1] = ['ir_r15_k3_s2_e6_c272_se0.25']
        num_features = 1792

    round_chs_fn = partial(round_channels, multiplier=channel_multiplier)
    model_kwargs = dict(
        block_args=decode_arch_def(arch_def, depth_multiplier, group_size=group_size),
        num_features=round_chs_fn(num_features),
        stem_size=24,
        round_chs_fn=round_chs_fn,
        norm_layer=kwargs.pop('norm_layer', None) or partial(nn.BatchNorm2d, **resolve_bn_args(kwargs)),
        act_layer=resolve_act_layer(kwargs, 'silu'),
        **kwargs,
    )
    model = _create_effnet(variant, pretrained, **model_kwargs)
    return model


def _gen_efficientnetv2_m(variant, channel_multiplier=1.0, depth_multiplier=1.0, pretrained=False, **kwargs):
    """ Creates an EfficientNet-V2 Medium model

    Ref impl: https://github.com/google/automl/tree/master/efficientnetv2
    Paper: `EfficientNetV2: Smaller Models and Faster Training` - https://arxiv.org/abs/2104.00298
    """

    arch_def = [
        ['cn_r3_k3_s1_e1_c24_skip'],
        ['er_r5_k3_s2_e4_c48'],
        ['er_r5_k3_s2_e4_c80'],
        ['ir_r7_k3_s2_e4_c160_se0.25'],
        ['ir_r14_k3_s1_e6_c176_se0.25'],
        ['ir_r18_k3_s2_e6_c304_se0.25'],
        ['ir_r5_k3_s1_e6_c512_se0.25'],
    ]

    model_kwargs = dict(
        block_args=decode_arch_def(arch_def, depth_multiplier),
        num_features=1280,
        stem_size=24,
        round_chs_fn=partial(round_channels, multiplier=channel_multiplier),
        norm_layer=kwargs.pop('norm_layer', None) or partial(nn.BatchNorm2d, **resolve_bn_args(kwargs)),
        act_layer=resolve_act_layer(kwargs, 'silu'),
        **kwargs,
    )
    model = _create_effnet(variant, pretrained, **model_kwargs)
    return model


def _gen_efficientnetv2_l(variant, channel_multiplier=1.0, depth_multiplier=1.0, pretrained=False, **kwargs):
    """ Creates an EfficientNet-V2 Large model

    Ref impl: https://github.com/google/automl/tree/master/efficientnetv2
    Paper: `EfficientNetV2: Smaller Models and Faster Training` - https://arxiv.org/abs/2104.00298
    """

    arch_def = [
        ['cn_r4_k3_s1_e1_c32_skip'],
        ['er_r7_k3_s2_e4_c64'],
        ['er_r7_k3_s2_e4_c96'],
        ['ir_r10_k3_s2_e4_c192_se0.25'],
        ['ir_r19_k3_s1_e6_c224_se0.25'],
        ['ir_r25_k3_s2_e6_c384_se0.25'],
        ['ir_r7_k3_s1_e6_c640_se0.25'],
    ]

    model_kwargs = dict(
        block_args=decode_arch_def(arch_def, depth_multiplier),
        num_features=1280,
        stem_size=32,
        round_chs_fn=partial(round_channels, multiplier=channel_multiplier),
        norm_layer=kwargs.pop('norm_layer', None) or partial(nn.BatchNorm2d, **resolve_bn_args(kwargs)),
        act_layer=resolve_act_layer(kwargs, 'silu'),
        **kwargs,
    )
    model = _create_effnet(variant, pretrained, **model_kwargs)
    return model


def _gen_efficientnetv2_xl(variant, channel_multiplier=1.0, depth_multiplier=1.0, pretrained=False, **kwargs):
    """ Creates an EfficientNet-V2 Xtra-Large model

    Ref impl: https://github.com/google/automl/tree/master/efficientnetv2
    Paper: `EfficientNetV2: Smaller Models and Faster Training` - https://arxiv.org/abs/2104.00298
    """

    arch_def = [
        ['cn_r4_k3_s1_e1_c32_skip'],
        ['er_r8_k3_s2_e4_c64'],
        ['er_r8_k3_s2_e4_c96'],
        ['ir_r16_k3_s2_e4_c192_se0.25'],
        ['ir_r24_k3_s1_e6_c256_se0.25'],
        ['ir_r32_k3_s2_e6_c512_se0.25'],
        ['ir_r8_k3_s1_e6_c640_se0.25'],
    ]

    model_kwargs = dict(
        block_args=decode_arch_def(arch_def, depth_multiplier),
        num_features=1280,
        stem_size=32,
        round_chs_fn=partial(round_channels, multiplier=channel_multiplier),
        norm_layer=kwargs.pop('norm_layer', None) or partial(nn.BatchNorm2d, **resolve_bn_args(kwargs)),
        act_layer=resolve_act_layer(kwargs, 'silu'),
        **kwargs,
    )
    model = _create_effnet(variant, pretrained, **model_kwargs)
    return model


def _gen_efficientnet_x(
        variant, channel_multiplier=1.0, depth_multiplier=1.0, channel_divisor=8,
        group_size=None, version=1, pretrained=False, **kwargs):
    """Creates an EfficientNet model.

    Ref impl: https://github.com/tensorflow/tpu/blob/master/models/official/efficientnet/efficientnet_model.py
    Paper: https://arxiv.org/abs/1905.11946

    EfficientNet params
    name: (channel_multiplier, depth_multiplier, resolution, dropout_rate)
    'efficientnet-x-b0': (1.0, 1.0, 224, 0.2),
    'efficientnet-x-b1': (1.0, 1.1, 240, 0.2),
    'efficientnet-x-b2': (1.1, 1.2, 260, 0.3),
    'efficientnet-x-b3': (1.2, 1.4, 300, 0.3),
    'efficientnet-x-b4': (1.4, 1.8, 380, 0.4),
    'efficientnet-x-b5': (1.6, 2.2, 456, 0.4),
    'efficientnet-x-b6': (1.8, 2.6, 528, 0.5),
    'efficientnet-x-b7': (2.0, 3.1, 600, 0.5),
    'efficientnet-x-b8': (2.2, 3.6, 672, 0.5),
    'efficientnet-l2': (4.3, 5.3, 800, 0.5),

    Args:
      channel_multiplier: multiplier to number of channels per layer
      depth_multiplier: multiplier to number of repeats per stage

    """
    """
      if version == 1:
    blocks_args = [
        'r1_k3_s11_e1_i32_o16_se0.25_d1_a0',
        'r2_k3_s22_e6_i16_o24_se0.25_f1_d2_a1',
        'r2_k5_s22_e6_i24_o40_se0.25_f1_a1',
        'r3_k3_s22_e6_i40_o80_se0.25_a0',
        'r3_k5_s11_e6_i80_o112_se0.25_a0',
        'r4_k5_s22_e6_i112_o192_se0.25_a0',
        'r1_k3_s11_e6_i192_o320_se0.25_a0',
    ]
  elif version == 2:
    blocks_args = [
        'r1_k3_s11_e1_i32_o16_se0.25_d1_a0',
        'r2_k3_s22_e4_i16_o24_se0.25_f1_d2_a1',
        'r2_k5_s22_e4_i24_o40_se0.25_f1_a1',
        'r3_k3_s22_e4_i40_o80_se0.25_a0',
        'r3_k5_s11_e6_i80_o112_se0.25_a0',
        'r4_k5_s22_e6_i112_o192_se0.25_a0',
        'r1_k3_s11_e6_i192_o320_se0.25_a0',
    ]
    """
    if version == 1:
        arch_def = [
            ['ds_r1_k3_s1_e1_c16_se0.25_d1'],
            ['er_r2_k3_s2_e6_c24_se0.25_nre'],
            ['er_r2_k5_s2_e6_c40_se0.25_nre'],
            ['ir_r3_k3_s2_e6_c80_se0.25'],
            ['ir_r3_k5_s1_e6_c112_se0.25'],
            ['ir_r4_k5_s2_e6_c192_se0.25'],
            ['ir_r1_k3_s1_e6_c320_se0.25'],
        ]
    else:
        arch_def = [
            ['ds_r1_k3_s1_e1_c16_se0.25_d1'],
            ['er_r2_k3_s2_e4_c24_se0.25_nre'],
            ['er_r2_k5_s2_e4_c40_se0.25_nre'],
            ['ir_r3_k3_s2_e4_c80_se0.25'],
            ['ir_r3_k5_s1_e6_c112_se0.25'],
            ['ir_r4_k5_s2_e6_c192_se0.25'],
            ['ir_r1_k3_s1_e6_c320_se0.25'],
        ]
    round_chs_fn = partial(round_channels, multiplier=channel_multiplier, divisor=channel_divisor)
    model_kwargs = dict(
        block_args=decode_arch_def(arch_def, depth_multiplier, group_size=group_size),
        num_features=round_chs_fn(1280),
        stem_size=32,
        round_chs_fn=round_chs_fn,
        act_layer=resolve_act_layer(kwargs, 'silu'),
        norm_layer=kwargs.pop('norm_layer', None) or partial(nn.BatchNorm2d, **resolve_bn_args(kwargs)),
        **kwargs,
    )
    model = _create_effnet(variant, pretrained, **model_kwargs)
    return model


def _gen_mixnet_s(variant, channel_multiplier=1.0, pretrained=False, **kwargs):
    """Creates a MixNet Small model.

    Ref impl: https://github.com/tensorflow/tpu/tree/master/models/official/mnasnet/mixnet
    Paper: https://arxiv.org/abs/1907.09595
    """
    arch_def = [
        # stage 0, 112x112 in
        ['ds_r1_k3_s1_e1_c16'],  # relu
        # stage 1, 112x112 in
        ['ir_r1_k3_a1.1_p1.1_s2_e6_c24', 'ir_r1_k3_a1.1_p1.1_s1_e3_c24'],  # relu
        # stage 2, 56x56 in
        ['ir_r1_k3.5.7_s2_e6_c40_se0.5_nsw', 'ir_r3_k3.5_a1.1_p1.1_s1_e6_c40_se0.5_nsw'],  # swish
        # stage 3, 28x28 in
        ['ir_r1_k3.5.7_p1.1_s2_e6_c80_se0.25_nsw', 'ir_r2_k3.5_p1.1_s1_e6_c80_se0.25_nsw'],  # swish
        # stage 4, 14x14in
        ['ir_r1_k3.5.7_a1.1_p1.1_s1_e6_c120_se0.5_nsw', 'ir_r2_k3.5.7.9_a1.1_p1.1_s1_e3_c120_se0.5_nsw'],  # swish
        # stage 5, 14x14in
        ['ir_r1_k3.5.7.9.11_s2_e6_c200_se0.5_nsw', 'ir_r2_k3.5.7.9_p1.1_s1_e6_c200_se0.5_nsw'],  # swish
        # 7x7
    ]
    model_kwargs = dict(
        block_args=decode_arch_def(arch_def),
        num_features=1536,
        stem_size=16,
        round_chs_fn=partial(round_channels, multiplier=channel_multiplier),
        norm_layer=kwargs.pop('norm_layer', None) or partial(nn.BatchNorm2d, **resolve_bn_args(kwargs)),
        **kwargs
    )
    model = _create_effnet(variant, pretrained, **model_kwargs)
    return model


def _gen_mixnet_m(variant, channel_multiplier=1.0, depth_multiplier=1.0, pretrained=False, **kwargs):
    """Creates a MixNet Medium-Large model.

    Ref impl: https://github.com/tensorflow/tpu/tree/master/models/official/mnasnet/mixnet
    Paper: https://arxiv.org/abs/1907.09595
    """
    arch_def = [
        # stage 0, 112x112 in
        ['ds_r1_k3_s1_e1_c24'],  # relu
        # stage 1, 112x112 in
        ['ir_r1_k3.5.7_a1.1_p1.1_s2_e6_c32', 'ir_r1_k3_a1.1_p1.1_s1_e3_c32'],  # relu
        # stage 2, 56x56 in
        ['ir_r1_k3.5.7.9_s2_e6_c40_se0.5_nsw', 'ir_r3_k3.5_a1.1_p1.1_s1_e6_c40_se0.5_nsw'],  # swish
        # stage 3, 28x28 in
        ['ir_r1_k3.5.7_s2_e6_c80_se0.25_nsw', 'ir_r3_k3.5.7.9_a1.1_p1.1_s1_e6_c80_se0.25_nsw'],  # swish
        # stage 4, 14x14in
        ['ir_r1_k3_s1_e6_c120_se0.5_nsw', 'ir_r3_k3.5.7.9_a1.1_p1.1_s1_e3_c120_se0.5_nsw'],  # swish
        # stage 5, 14x14in
        ['ir_r1_k3.5.7.9_s2_e6_c200_se0.5_nsw', 'ir_r3_k3.5.7.9_p1.1_s1_e6_c200_se0.5_nsw'],  # swish
        # 7x7
    ]
    model_kwargs = dict(
        block_args=decode_arch_def(arch_def, depth_multiplier, depth_trunc='round'),
        num_features=1536,
        stem_size=24,
        round_chs_fn=partial(round_channels, multiplier=channel_multiplier),
        norm_layer=kwargs.pop('norm_layer', None) or partial(nn.BatchNorm2d, **resolve_bn_args(kwargs)),
        **kwargs
    )
    model = _create_effnet(variant, pretrained, **model_kwargs)
    return model


def _gen_tinynet(
    variant, model_width=1.0, depth_multiplier=1.0, pretrained=False, **kwargs
):
    """Creates a TinyNet model.
    """
    arch_def = [
        ['ds_r1_k3_s1_e1_c16_se0.25'], ['ir_r2_k3_s2_e6_c24_se0.25'],
        ['ir_r2_k5_s2_e6_c40_se0.25'], ['ir_r3_k3_s2_e6_c80_se0.25'],
        ['ir_r3_k5_s1_e6_c112_se0.25'], ['ir_r4_k5_s2_e6_c192_se0.25'],
        ['ir_r1_k3_s1_e6_c320_se0.25'],
    ]
    model_kwargs = dict(
        block_args=decode_arch_def(arch_def, depth_multiplier, depth_trunc='round'),
        num_features=max(1280, round_channels(1280, model_width, 8, None)),
        stem_size=32,
        fix_stem=True,
        round_chs_fn=partial(round_channels, multiplier=model_width),
        act_layer=resolve_act_layer(kwargs, 'swish'),
        norm_layer=kwargs.pop('norm_layer', None) or partial(nn.BatchNorm2d, **resolve_bn_args(kwargs)),
        **kwargs,
    )
    model = _create_effnet(variant, pretrained, **model_kwargs)
    return model


<<<<<<< HEAD
def _gen_mobilenet_edgetpu(variant, channel_multiplier=1.0, depth_multiplier=1.0, pretrained=False, **kwargs):
    """
    Based on definitions in: https://github.com/tensorflow/models/tree/d2427a562f401c9af118e47af2f030a0a5599f55/official/projects/edgetpu/vision
    """
    if 'edgetpu_v2' in variant:
        stem_size = 64
        stem_kernel_size = 5
        group_size = 64
        num_features = 1280
        act_layer = resolve_act_layer(kwargs, 'relu')

        def _arch_def(chs: List[int], group_size: int):
            return [
                # stage 0, 112x112 in
                [f'cn_r1_k1_s1_c{chs[0]}'],  # NOTE with expansion==1, official impl block ends just 1x1 pwl
                # stage 1, 112x112 in
                [f'er_r1_k3_s2_e8_c{chs[1]}', f'er_r1_k3_s1_e4_gs{group_size}_c{chs[1]}'],
                # stage 2, 56x56 in
                [
                    f'er_r1_k3_s2_e8_c{chs[2]}',
                    f'er_r1_k3_s1_e4_gs{group_size}_c{chs[2]}',
                    f'er_r1_k3_s1_e4_c{chs[2]}',
                    f'er_r1_k3_s1_e4_gs{group_size}_c{chs[2]}',
                ],
                # stage 3, 28x28 in
                [f'er_r1_k3_s2_e8_c{chs[3]}', f'ir_r3_k3_s1_e4_c{chs[3]}'],
                # stage 4, 14x14in
                [f'ir_r1_k3_s1_e8_c{chs[4]}', f'ir_r3_k3_s1_e4_c{chs[4]}'],
                # stage 5, 14x14in
                [f'ir_r1_k3_s2_e8_c{chs[5]}', f'ir_r3_k3_s1_e4_c{chs[5]}'],
                # stage 6, 7x7 in
                [f'ir_r1_k3_s1_e8_c{chs[6]}'],
            ]

        if 'edgetpu_v2_xs' in variant:
            stem_size = 32
            stem_kernel_size = 3
            channels = [16, 32, 48, 96, 144, 160, 192]
        elif 'edgetpu_v2_s' in variant:
            channels = [24, 48, 64, 128, 160, 192, 256]
        elif 'edgetpu_v2_m' in variant:
            channels = [32, 64, 80, 160, 192, 240, 320]
            num_features = 1344
        elif 'edgetpu_v2_l' in variant:
            stem_kernel_size = 7
            group_size = 128
            channels = [32, 64, 96, 192, 240, 256, 384]
            num_features = 1408
        else:
            assert False

        arch_def = _arch_def(channels, group_size)
    else:
        # v1
        stem_size = 32
        stem_kernel_size = 3
        num_features = 1280
        act_layer = resolve_act_layer(kwargs, 'relu')
        arch_def = [
            # stage 0, 112x112 in
            ['cn_r1_k1_s1_c16'],
            # stage 1, 112x112 in
            ['er_r1_k3_s2_e8_c32', 'er_r3_k3_s1_e4_c32'],
            # stage 2, 56x56 in
            ['er_r1_k3_s2_e8_c48', 'er_r3_k3_s1_e4_c48'],
            # stage 3, 28x28 in
            ['ir_r1_k3_s2_e8_c96', 'ir_r3_k3_s1_e4_c96'],
            # stage 4, 14x14in
            ['ir_r1_k3_s1_e8_c96_noskip', 'ir_r3_k3_s1_e4_c96'],
            # stage 5, 14x14in
            ['ir_r1_k5_s2_e8_c160', 'ir_r3_k5_s1_e4_c160'],
            # stage 6, 7x7 in
            ['ir_r1_k3_s1_e8_c192'],
        ]

    model_kwargs = dict(
        block_args=decode_arch_def(arch_def, depth_multiplier),
        num_features=num_features,
        stem_size=stem_size,
        stem_kernel_size=stem_kernel_size,
        round_chs_fn=partial(round_channels, multiplier=channel_multiplier),
        norm_layer=kwargs.pop('norm_layer', None) or partial(nn.BatchNorm2d, **resolve_bn_args(kwargs)),
        act_layer=act_layer,
=======
def _gen_test_efficientnet(
        variant, channel_multiplier=1.0, depth_multiplier=1.0, pretrained=False, **kwargs):
    """ Minimal test EfficientNet generator.
    """
    arch_def = [
        ['cn_r1_k3_s1_e1_c16_skip'],
        ['er_r1_k3_s2_e4_c24'],
        ['er_r1_k3_s2_e4_c32'],
        ['ir_r1_k3_s2_e4_c48_se0.25'],
        ['ir_r1_k3_s2_e4_c64_se0.25'],
    ]
    round_chs_fn = partial(round_channels, multiplier=channel_multiplier, round_limit=0.)
    model_kwargs = dict(
        block_args=decode_arch_def(arch_def, depth_multiplier),
        num_features=round_chs_fn(256),
        stem_size=24,
        round_chs_fn=round_chs_fn,
        norm_layer=kwargs.pop('norm_layer', None) or partial(nn.BatchNorm2d, **resolve_bn_args(kwargs)),
        act_layer=resolve_act_layer(kwargs, 'silu'),
>>>>>>> 55101028
        **kwargs,
    )
    model = _create_effnet(variant, pretrained, **model_kwargs)
    return model


def _cfg(url='', **kwargs):
    return {
        'url': url, 'num_classes': 1000, 'input_size': (3, 224, 224), 'pool_size': (7, 7),
        'crop_pct': 0.875, 'interpolation': 'bicubic',
        'mean': IMAGENET_DEFAULT_MEAN, 'std': IMAGENET_DEFAULT_STD,
        'first_conv': 'conv_stem', 'classifier': 'classifier',
        **kwargs
    }


default_cfgs = generate_default_cfgs({
    'mnasnet_050.untrained': _cfg(),
    'mnasnet_075.untrained': _cfg(),
    'mnasnet_100.rmsp_in1k': _cfg(
        url='https://github.com/rwightman/pytorch-image-models/releases/download/v0.1-weights/mnasnet_b1-74cb7081.pth',
        hf_hub_id='timm/'),
    'mnasnet_140.untrained': _cfg(),

    'semnasnet_050.untrained': _cfg(),
    'semnasnet_075.rmsp_in1k': _cfg(
        url='https://github.com/rwightman/pytorch-image-models/releases/download/v0.1-weights/semnasnet_075-18710866.pth',
        hf_hub_id='timm/'),
    'semnasnet_100.rmsp_in1k': _cfg(
        url='https://github.com/rwightman/pytorch-image-models/releases/download/v0.1-weights/mnasnet_a1-d9418771.pth',
        hf_hub_id='timm/'),
    'semnasnet_140.untrained': _cfg(),
    'mnasnet_small.lamb_in1k': _cfg(
        url='https://github.com/rwightman/pytorch-image-models/releases/download/v0.1-weights/mnasnet_small_lamb-aff75073.pth',
        hf_hub_id='timm/'),

    'mobilenet_100.untrained': _cfg(),
    'mobilenet_100h.untrained': _cfg(),
    'mobilenet_125.untrained': _cfg(),

    'mobilenetv2_035.untrained': _cfg(),
    'mobilenetv2_050.lamb_in1k': _cfg(
        url='https://github.com/rwightman/pytorch-image-models/releases/download/v0.1-weights/mobilenetv2_050-3d30d450.pth',
        hf_hub_id='timm/',
        interpolation='bicubic',
    ),
    'mobilenetv2_075.untrained': _cfg(),
    'mobilenetv2_100.ra_in1k': _cfg(
        url='https://github.com/rwightman/pytorch-image-models/releases/download/v0.1-weights/mobilenetv2_100_ra-b33bc2c4.pth',
        hf_hub_id='timm/'),
    'mobilenetv2_110d.ra_in1k': _cfg(
        url='https://github.com/rwightman/pytorch-image-models/releases/download/v0.1-weights/mobilenetv2_110d_ra-77090ade.pth',
        hf_hub_id='timm/'),
    'mobilenetv2_120d.ra_in1k': _cfg(
        url='https://github.com/rwightman/pytorch-image-models/releases/download/v0.1-weights/mobilenetv2_120d_ra-5987e2ed.pth',
        hf_hub_id='timm/'),
    'mobilenetv2_140.ra_in1k': _cfg(
        url='https://github.com/rwightman/pytorch-image-models/releases/download/v0.1-weights/mobilenetv2_140_ra-21a4e913.pth',
        hf_hub_id='timm/'),

    'fbnetc_100.rmsp_in1k': _cfg(
        url='https://github.com/rwightman/pytorch-image-models/releases/download/v0.1-weights/fbnetc_100-c345b898.pth',
        hf_hub_id='timm/',
        interpolation='bilinear'),
    'spnasnet_100.rmsp_in1k': _cfg(
        url='https://github.com/rwightman/pytorch-image-models/releases/download/v0.1-weights/spnasnet_100-048bc3f4.pth',
        hf_hub_id='timm/',
        interpolation='bilinear'),

    # NOTE experimenting with alternate attention
    'efficientnet_b0.ra_in1k': _cfg(
        url='https://github.com/rwightman/pytorch-image-models/releases/download/v0.1-weights/efficientnet_b0_ra-3dd342df.pth',
        hf_hub_id='timm/'),
    'efficientnet_b1.ft_in1k': _cfg(
        url='https://github.com/rwightman/pytorch-image-models/releases/download/v0.1-weights/efficientnet_b1-533bc792.pth',
        hf_hub_id='timm/',
        test_input_size=(3, 256, 256), crop_pct=1.0),
    'efficientnet_b2.ra_in1k': _cfg(
        url='https://github.com/rwightman/pytorch-image-models/releases/download/v0.1-weights/efficientnet_b2_ra-bcdf34b7.pth',
        hf_hub_id='timm/',
        input_size=(3, 256, 256), pool_size=(8, 8), test_input_size=(3, 288, 288), crop_pct=1.0),
    'efficientnet_b3.ra2_in1k': _cfg(
        url='https://github.com/rwightman/pytorch-image-models/releases/download/v0.1-weights/efficientnet_b3_ra2-cf984f9c.pth',
        hf_hub_id='timm/',
        input_size=(3, 288, 288), pool_size=(9, 9), test_input_size=(3, 320, 320), crop_pct=1.0),
    'efficientnet_b4.ra2_in1k': _cfg(
        url='https://github.com/rwightman/pytorch-image-models/releases/download/v0.1-weights/efficientnet_b4_ra2_320-7eb33cd5.pth',
        hf_hub_id='timm/',
        input_size=(3, 320, 320), pool_size=(10, 10), test_input_size=(3, 384, 384), crop_pct=1.0),
    'efficientnet_b5.sw_in12k_ft_in1k': _cfg(
        hf_hub_id='timm/',
        input_size=(3, 448, 448), pool_size=(14, 14), crop_pct=1.0, crop_mode='squash'),
    'efficientnet_b5.sw_in12k': _cfg(
        hf_hub_id='timm/',
        input_size=(3, 416, 416), pool_size=(13, 13), crop_pct=0.95, num_classes=11821),
    'efficientnet_b6.untrained': _cfg(
        url='', input_size=(3, 528, 528), pool_size=(17, 17), crop_pct=0.942),
    'efficientnet_b7.untrained': _cfg(
        url='', input_size=(3, 600, 600), pool_size=(19, 19), crop_pct=0.949),
    'efficientnet_b8.untrained': _cfg(
        url='', input_size=(3, 672, 672), pool_size=(21, 21), crop_pct=0.954),
    'efficientnet_l2.untrained': _cfg(
        url='', input_size=(3, 800, 800), pool_size=(25, 25), crop_pct=0.961),

    # FIXME experimental
    'efficientnet_b0_gn.untrained': _cfg(),
    'efficientnet_b0_g8_gn.untrained': _cfg(),
    'efficientnet_b0_g16_evos.untrained': _cfg(),
    'efficientnet_b3_gn.untrained': _cfg(
        input_size=(3, 288, 288), pool_size=(9, 9), test_input_size=(3, 320, 320), crop_pct=1.0),
    'efficientnet_b3_g8_gn.untrained': _cfg(
        input_size=(3, 288, 288), pool_size=(9, 9), test_input_size=(3, 320, 320), crop_pct=1.0),
    'efficientnet_blur_b0.untrained': _cfg(),

    'efficientnet_es.ra_in1k': _cfg(
        url='https://github.com/rwightman/pytorch-image-models/releases/download/v0.1-weights/efficientnet_es_ra-f111e99c.pth',
        hf_hub_id='timm/'),
    'efficientnet_em.ra2_in1k': _cfg(
        url='https://github.com/rwightman/pytorch-image-models/releases/download/v0.1-weights/efficientnet_em_ra2-66250f76.pth',
        hf_hub_id='timm/',
        input_size=(3, 240, 240), pool_size=(8, 8), crop_pct=0.882),
    'efficientnet_el.ra_in1k': _cfg(
        url='https://github.com/rwightman/pytorch-image-models/releases/download/v0.1-weights/efficientnet_el-3b455510.pth',
        hf_hub_id='timm/',
        input_size=(3, 300, 300), pool_size=(10, 10), crop_pct=0.904),

    'efficientnet_es_pruned.in1k': _cfg(
        url='https://github.com/rwightman/pytorch-image-models/releases/download/v0.1-weights/efficientnet_es_pruned75-1b7248cf.pth',
        hf_hub_id='timm/'),
    'efficientnet_el_pruned.in1k': _cfg(
        url='https://github.com/rwightman/pytorch-image-models/releases/download/v0.1-weights/efficientnet_el_pruned70-ef2a2ccf.pth',
        hf_hub_id='timm/',
        input_size=(3, 300, 300), pool_size=(10, 10), crop_pct=0.904),

    'efficientnet_cc_b0_4e.untrained': _cfg(),
    'efficientnet_cc_b0_8e.untrained': _cfg(),
    'efficientnet_cc_b1_8e.untrained': _cfg(input_size=(3, 240, 240), pool_size=(8, 8), crop_pct=0.882),

    'efficientnet_lite0.ra_in1k': _cfg(
        url='https://github.com/rwightman/pytorch-image-models/releases/download/v0.1-weights/efficientnet_lite0_ra-37913777.pth',
        hf_hub_id='timm/'),
    'efficientnet_lite1.untrained': _cfg(
        input_size=(3, 240, 240), pool_size=(8, 8), crop_pct=0.882),
    'efficientnet_lite2.untrained': _cfg(
        input_size=(3, 260, 260), pool_size=(9, 9), crop_pct=0.890),
    'efficientnet_lite3.untrained': _cfg(
        input_size=(3, 300, 300), pool_size=(10, 10), crop_pct=0.904),
    'efficientnet_lite4.untrained': _cfg(
        input_size=(3, 380, 380), pool_size=(12, 12), crop_pct=0.922),

    'efficientnet_b1_pruned.in1k': _cfg(
        url='https://github.com/rwightman/pytorch-image-models/releases/download/v0.1-tresnet/effnetb1_pruned-bea43a3a.pth',
        hf_hub_id='timm/',
        input_size=(3, 240, 240), pool_size=(8, 8),
        crop_pct=0.882, mean=IMAGENET_INCEPTION_MEAN, std=IMAGENET_INCEPTION_STD),
    'efficientnet_b2_pruned.in1k': _cfg(
        url='https://github.com/rwightman/pytorch-image-models/releases/download/v0.1-tresnet/effnetb2_pruned-08c1b27c.pth',
        hf_hub_id='timm/',
        input_size=(3, 260, 260), pool_size=(9, 9),
        crop_pct=0.890, mean=IMAGENET_INCEPTION_MEAN, std=IMAGENET_INCEPTION_STD),
    'efficientnet_b3_pruned.in1k': _cfg(
        url='https://github.com/rwightman/pytorch-image-models/releases/download/v0.1-tresnet/effnetb3_pruned-59ecf72d.pth',
        hf_hub_id='timm/',
        input_size=(3, 300, 300), pool_size=(10, 10),
        crop_pct=0.904, mean=IMAGENET_INCEPTION_MEAN, std=IMAGENET_INCEPTION_STD),

    'efficientnetv2_rw_t.ra2_in1k': _cfg(
        url='https://github.com/rwightman/pytorch-image-models/releases/download/v0.1-weights/efficientnetv2_t_agc-3620981a.pth',
        hf_hub_id='timm/',
        input_size=(3, 224, 224), test_input_size=(3, 288, 288), pool_size=(7, 7), crop_pct=1.0),
    'gc_efficientnetv2_rw_t.agc_in1k': _cfg(
        url='https://github.com/rwightman/pytorch-image-models/releases/download/v0.1-weights/gc_efficientnetv2_rw_t_agc-927a0bde.pth',
        hf_hub_id='timm/',
        input_size=(3, 224, 224), test_input_size=(3, 288, 288), pool_size=(7, 7), crop_pct=1.0),
    'efficientnetv2_rw_s.ra2_in1k': _cfg(
        url='https://github.com/rwightman/pytorch-image-models/releases/download/v0.1-weights/efficientnet_v2s_ra2_288-a6477665.pth',
        hf_hub_id='timm/',
        input_size=(3, 288, 288), test_input_size=(3, 384, 384), pool_size=(9, 9), crop_pct=1.0),
    'efficientnetv2_rw_m.agc_in1k': _cfg(
        url='https://github.com/rwightman/pytorch-image-models/releases/download/v0.1-weights/efficientnetv2_rw_m_agc-3d90cb1e.pth',
        hf_hub_id='timm/',
        input_size=(3, 320, 320), test_input_size=(3, 416, 416), pool_size=(10, 10), crop_pct=1.0),

    'efficientnetv2_s.untrained': _cfg(
        input_size=(3, 288, 288), test_input_size=(3, 384, 384), pool_size=(9, 9), crop_pct=1.0),
    'efficientnetv2_m.untrained': _cfg(
        input_size=(3, 320, 320), test_input_size=(3, 416, 416), pool_size=(10, 10), crop_pct=1.0),
    'efficientnetv2_l.untrained': _cfg(
        input_size=(3, 384, 384), test_input_size=(3, 480, 480), pool_size=(12, 12), crop_pct=1.0),
    'efficientnetv2_xl.untrained': _cfg(
        input_size=(3, 384, 384), test_input_size=(3, 512, 512), pool_size=(12, 12), crop_pct=1.0),

    'tf_efficientnet_b0.ns_jft_in1k': _cfg(
        url='https://github.com/rwightman/pytorch-image-models/releases/download/v0.1-weights/tf_efficientnet_b0_ns-c0e6a31c.pth',
        hf_hub_id='timm/',
        input_size=(3, 224, 224)),
    'tf_efficientnet_b1.ns_jft_in1k': _cfg(
        url='https://github.com/rwightman/pytorch-image-models/releases/download/v0.1-weights/tf_efficientnet_b1_ns-99dd0c41.pth',
        hf_hub_id='timm/',
        input_size=(3, 240, 240), pool_size=(8, 8), crop_pct=0.882),
    'tf_efficientnet_b2.ns_jft_in1k': _cfg(
        url='https://github.com/rwightman/pytorch-image-models/releases/download/v0.1-weights/tf_efficientnet_b2_ns-00306e48.pth',
        hf_hub_id='timm/',
        input_size=(3, 260, 260), pool_size=(9, 9), crop_pct=0.890),
    'tf_efficientnet_b3.ns_jft_in1k': _cfg(
        url='https://github.com/rwightman/pytorch-image-models/releases/download/v0.1-weights/tf_efficientnet_b3_ns-9d44bf68.pth',
        hf_hub_id='timm/',
        input_size=(3, 300, 300), pool_size=(10, 10), crop_pct=0.904),
    'tf_efficientnet_b4.ns_jft_in1k': _cfg(
        url='https://github.com/rwightman/pytorch-image-models/releases/download/v0.1-weights/tf_efficientnet_b4_ns-d6313a46.pth',
        hf_hub_id='timm/',
        input_size=(3, 380, 380), pool_size=(12, 12), crop_pct=0.922),
    'tf_efficientnet_b5.ns_jft_in1k': _cfg(
        url='https://github.com/rwightman/pytorch-image-models/releases/download/v0.1-weights/tf_efficientnet_b5_ns-6f26d0cf.pth',
        hf_hub_id='timm/',
        input_size=(3, 456, 456), pool_size=(15, 15), crop_pct=0.934),
    'tf_efficientnet_b6.ns_jft_in1k': _cfg(
        url='https://github.com/rwightman/pytorch-image-models/releases/download/v0.1-weights/tf_efficientnet_b6_ns-51548356.pth',
        hf_hub_id='timm/',
        input_size=(3, 528, 528), pool_size=(17, 17), crop_pct=0.942),
    'tf_efficientnet_b7.ns_jft_in1k': _cfg(
        url='https://github.com/rwightman/pytorch-image-models/releases/download/v0.1-weights/tf_efficientnet_b7_ns-1dbc32de.pth',
        hf_hub_id='timm/',
        input_size=(3, 600, 600), pool_size=(19, 19), crop_pct=0.949),
    'tf_efficientnet_l2.ns_jft_in1k_475': _cfg(
        url='https://github.com/rwightman/pytorch-image-models/releases/download/v0.1-weights/tf_efficientnet_l2_ns_475-bebbd00a.pth',
        hf_hub_id='timm/',
        input_size=(3, 475, 475), pool_size=(15, 15), crop_pct=0.936),
    'tf_efficientnet_l2.ns_jft_in1k': _cfg(
        url='https://github.com/rwightman/pytorch-image-models/releases/download/v0.1-weights/tf_efficientnet_l2_ns-df73bb44.pth',
        hf_hub_id='timm/',
        input_size=(3, 800, 800), pool_size=(25, 25), crop_pct=0.96),

    'tf_efficientnet_b0.ap_in1k': _cfg(
        url='https://github.com/rwightman/pytorch-image-models/releases/download/v0.1-weights/tf_efficientnet_b0_ap-f262efe1.pth',
        hf_hub_id='timm/',
        mean=IMAGENET_INCEPTION_MEAN, std=IMAGENET_INCEPTION_STD, input_size=(3, 224, 224)),
    'tf_efficientnet_b1.ap_in1k': _cfg(
        url='https://github.com/rwightman/pytorch-image-models/releases/download/v0.1-weights/tf_efficientnet_b1_ap-44ef0a3d.pth',
        hf_hub_id='timm/',
        mean=IMAGENET_INCEPTION_MEAN, std=IMAGENET_INCEPTION_STD,
        input_size=(3, 240, 240), pool_size=(8, 8), crop_pct=0.882),
    'tf_efficientnet_b2.ap_in1k': _cfg(
        url='https://github.com/rwightman/pytorch-image-models/releases/download/v0.1-weights/tf_efficientnet_b2_ap-2f8e7636.pth',
        hf_hub_id='timm/',
        mean=IMAGENET_INCEPTION_MEAN, std=IMAGENET_INCEPTION_STD,
        input_size=(3, 260, 260), pool_size=(9, 9), crop_pct=0.890),
    'tf_efficientnet_b3.ap_in1k': _cfg(
        url='https://github.com/rwightman/pytorch-image-models/releases/download/v0.1-weights/tf_efficientnet_b3_ap-aad25bdd.pth',
        hf_hub_id='timm/',
        mean=IMAGENET_INCEPTION_MEAN, std=IMAGENET_INCEPTION_STD,
        input_size=(3, 300, 300), pool_size=(10, 10), crop_pct=0.904),
    'tf_efficientnet_b4.ap_in1k': _cfg(
        url='https://github.com/rwightman/pytorch-image-models/releases/download/v0.1-weights/tf_efficientnet_b4_ap-dedb23e6.pth',
        hf_hub_id='timm/',
        mean=IMAGENET_INCEPTION_MEAN, std=IMAGENET_INCEPTION_STD,
        input_size=(3, 380, 380), pool_size=(12, 12), crop_pct=0.922),
    'tf_efficientnet_b5.ap_in1k': _cfg(
        url='https://github.com/rwightman/pytorch-image-models/releases/download/v0.1-weights/tf_efficientnet_b5_ap-9e82fae8.pth',
        hf_hub_id='timm/',
        mean=IMAGENET_INCEPTION_MEAN, std=IMAGENET_INCEPTION_STD,
        input_size=(3, 456, 456), pool_size=(15, 15), crop_pct=0.934),
    'tf_efficientnet_b6.ap_in1k': _cfg(
        url='https://github.com/rwightman/pytorch-image-models/releases/download/v0.1-weights/tf_efficientnet_b6_ap-4ffb161f.pth',
        hf_hub_id='timm/',
        mean=IMAGENET_INCEPTION_MEAN, std=IMAGENET_INCEPTION_STD,
        input_size=(3, 528, 528), pool_size=(17, 17), crop_pct=0.942),
    'tf_efficientnet_b7.ap_in1k': _cfg(
        url='https://github.com/rwightman/pytorch-image-models/releases/download/v0.1-weights/tf_efficientnet_b7_ap-ddb28fec.pth',
        hf_hub_id='timm/',
        mean=IMAGENET_INCEPTION_MEAN, std=IMAGENET_INCEPTION_STD,
        input_size=(3, 600, 600), pool_size=(19, 19), crop_pct=0.949),
    'tf_efficientnet_b8.ap_in1k': _cfg(
        url='https://github.com/rwightman/pytorch-image-models/releases/download/v0.1-weights/tf_efficientnet_b8_ap-00e169fa.pth',
        hf_hub_id='timm/',
        mean=IMAGENET_INCEPTION_MEAN, std=IMAGENET_INCEPTION_STD,
        input_size=(3, 672, 672), pool_size=(21, 21), crop_pct=0.954),

    'tf_efficientnet_b5.ra_in1k': _cfg(
        url='https://github.com/rwightman/pytorch-image-models/releases/download/v0.1-weights/tf_efficientnet_b5_ra-9a3e5369.pth',
        hf_hub_id='timm/',
        input_size=(3, 456, 456), pool_size=(15, 15), crop_pct=0.934),
    'tf_efficientnet_b7.ra_in1k': _cfg(
        url='https://github.com/rwightman/pytorch-image-models/releases/download/v0.1-weights/tf_efficientnet_b7_ra-6c08e654.pth',
        hf_hub_id='timm/',
        input_size=(3, 600, 600), pool_size=(19, 19), crop_pct=0.949),
    'tf_efficientnet_b8.ra_in1k': _cfg(
        url='https://github.com/rwightman/pytorch-image-models/releases/download/v0.1-weights/tf_efficientnet_b8_ra-572d5dd9.pth',
        hf_hub_id='timm/',
        input_size=(3, 672, 672), pool_size=(21, 21), crop_pct=0.954),

    'tf_efficientnet_b0.aa_in1k': _cfg(
        url='https://github.com/rwightman/pytorch-image-models/releases/download/v0.1-weights/tf_efficientnet_b0_aa-827b6e33.pth',
        hf_hub_id='timm/',
        input_size=(3, 224, 224)),
    'tf_efficientnet_b1.aa_in1k': _cfg(
        url='https://github.com/rwightman/pytorch-image-models/releases/download/v0.1-weights/tf_efficientnet_b1_aa-ea7a6ee0.pth',
        hf_hub_id='timm/',
        input_size=(3, 240, 240), pool_size=(8, 8), crop_pct=0.882),
    'tf_efficientnet_b2.aa_in1k': _cfg(
        url='https://github.com/rwightman/pytorch-image-models/releases/download/v0.1-weights/tf_efficientnet_b2_aa-60c94f97.pth',
        hf_hub_id='timm/',
        input_size=(3, 260, 260), pool_size=(9, 9), crop_pct=0.890),
    'tf_efficientnet_b3.aa_in1k': _cfg(
        url='https://github.com/rwightman/pytorch-image-models/releases/download/v0.1-weights/tf_efficientnet_b3_aa-84b4657e.pth',
        hf_hub_id='timm/',
        input_size=(3, 300, 300), pool_size=(10, 10), crop_pct=0.904),
    'tf_efficientnet_b4.aa_in1k': _cfg(
        url='https://github.com/rwightman/pytorch-image-models/releases/download/v0.1-weights/tf_efficientnet_b4_aa-818f208c.pth',
        hf_hub_id='timm/',
        input_size=(3, 380, 380), pool_size=(12, 12), crop_pct=0.922),
    'tf_efficientnet_b5.aa_in1k': _cfg(
        url='https://github.com/huggingface/pytorch-image-models/releases/download/v0.1-weights/tf_efficientnet_b5_aa-99018a74.pth',
        hf_hub_id='timm/',
        input_size=(3, 456, 456), pool_size=(15, 15), crop_pct=0.934),
    'tf_efficientnet_b6.aa_in1k': _cfg(
        url='https://github.com/rwightman/pytorch-image-models/releases/download/v0.1-weights/tf_efficientnet_b6_aa-80ba17e4.pth',
        hf_hub_id='timm/',
        input_size=(3, 528, 528), pool_size=(17, 17), crop_pct=0.942),
    'tf_efficientnet_b7.aa_in1k': _cfg(
        url='https://github.com/huggingface/pytorch-image-models/releases/download/v0.1-weights/tf_efficientnet_b7_aa-076e3472.pth',
        hf_hub_id='timm/',
        input_size=(3, 600, 600), pool_size=(19, 19), crop_pct=0.949),

    'tf_efficientnet_b0.in1k': _cfg(
        url='https://github.com/huggingface/pytorch-image-models/releases/download/v0.1-weights/tf_efficientnet_b0-0af12548.pth',
        hf_hub_id='timm/',
        input_size=(3, 224, 224)),
    'tf_efficientnet_b1.in1k': _cfg(
        url='https://github.com/huggingface/pytorch-image-models/releases/download/v0.1-weights/tf_efficientnet_b1-5c1377c4.pth',
        hf_hub_id='timm/',
        input_size=(3, 240, 240), pool_size=(8, 8), crop_pct=0.882),
    'tf_efficientnet_b2.in1k': _cfg(
        url='https://github.com/huggingface/pytorch-image-models/releases/download/v0.1-weights/tf_efficientnet_b2-e393ef04.pth',
        hf_hub_id='timm/',
        input_size=(3, 260, 260), pool_size=(9, 9), crop_pct=0.890),
    'tf_efficientnet_b3.in1k': _cfg(
        url='https://github.com/huggingface/pytorch-image-models/releases/download/v0.1-weights/tf_efficientnet_b3-e3bd6955.pth',
        hf_hub_id='timm/',
        input_size=(3, 300, 300), pool_size=(10, 10), crop_pct=0.904),
    'tf_efficientnet_b4.in1k': _cfg(
        url='https://github.com/huggingface/pytorch-image-models/releases/download/v0.1-weights/tf_efficientnet_b4-74ee3bed.pth',
        hf_hub_id='timm/',
        input_size=(3, 380, 380), pool_size=(12, 12), crop_pct=0.922),
    'tf_efficientnet_b5.in1k': _cfg(
        url='https://github.com/huggingface/pytorch-image-models/releases/download/v0.1-weights/tf_efficientnet_b5-c6949ce9.pth',
        hf_hub_id='timm/',
        input_size=(3, 456, 456), pool_size=(15, 15), crop_pct=0.934),

    'tf_efficientnet_es.in1k': _cfg(
        url='https://github.com/rwightman/pytorch-image-models/releases/download/v0.1-weights/tf_efficientnet_es-ca1afbfe.pth',
        hf_hub_id='timm/',
        mean=(0.5, 0.5, 0.5), std=(0.5, 0.5, 0.5),
        input_size=(3, 224, 224), ),
    'tf_efficientnet_em.in1k': _cfg(
        url='https://github.com/rwightman/pytorch-image-models/releases/download/v0.1-weights/tf_efficientnet_em-e78cfe58.pth',
        hf_hub_id='timm/',
        mean=(0.5, 0.5, 0.5), std=(0.5, 0.5, 0.5),
        input_size=(3, 240, 240), pool_size=(8, 8), crop_pct=0.882),
    'tf_efficientnet_el.in1k': _cfg(
        url='https://github.com/rwightman/pytorch-image-models/releases/download/v0.1-weights/tf_efficientnet_el-5143854e.pth',
        hf_hub_id='timm/',
        mean=(0.5, 0.5, 0.5), std=(0.5, 0.5, 0.5),
        input_size=(3, 300, 300), pool_size=(10, 10), crop_pct=0.904),

    'tf_efficientnet_cc_b0_4e.in1k': _cfg(
        url='https://github.com/rwightman/pytorch-image-models/releases/download/v0.1-weights/tf_efficientnet_cc_b0_4e-4362b6b2.pth',
        hf_hub_id='timm/',
        mean=IMAGENET_INCEPTION_MEAN, std=IMAGENET_INCEPTION_STD),
    'tf_efficientnet_cc_b0_8e.in1k': _cfg(
        url='https://github.com/rwightman/pytorch-image-models/releases/download/v0.1-weights/tf_efficientnet_cc_b0_8e-66184a25.pth',
        hf_hub_id='timm/',
        mean=IMAGENET_INCEPTION_MEAN, std=IMAGENET_INCEPTION_STD),
    'tf_efficientnet_cc_b1_8e.in1k': _cfg(
        url='https://github.com/rwightman/pytorch-image-models/releases/download/v0.1-weights/tf_efficientnet_cc_b1_8e-f7c79ae1.pth',
        hf_hub_id='timm/',
        mean=IMAGENET_INCEPTION_MEAN, std=IMAGENET_INCEPTION_STD,
        input_size=(3, 240, 240), pool_size=(8, 8), crop_pct=0.882),

    'tf_efficientnet_lite0.in1k': _cfg(
        url='https://github.com/rwightman/pytorch-image-models/releases/download/v0.1-weights/tf_efficientnet_lite0-0aa007d2.pth',
        hf_hub_id='timm/',
        mean=(0.5, 0.5, 0.5), std=(0.5, 0.5, 0.5),
        interpolation='bicubic',  # should be bilinear but bicubic better match for TF bilinear at low res
    ),
    'tf_efficientnet_lite1.in1k': _cfg(
        url='https://github.com/rwightman/pytorch-image-models/releases/download/v0.1-weights/tf_efficientnet_lite1-bde8b488.pth',
        hf_hub_id='timm/',
        mean=(0.5, 0.5, 0.5), std=(0.5, 0.5, 0.5),
        input_size=(3, 240, 240), pool_size=(8, 8), crop_pct=0.882,
        interpolation='bicubic',  # should be bilinear but bicubic better match for TF bilinear at low res
    ),
    'tf_efficientnet_lite2.in1k': _cfg(
        url='https://github.com/rwightman/pytorch-image-models/releases/download/v0.1-weights/tf_efficientnet_lite2-dcccb7df.pth',
        hf_hub_id='timm/',
        mean=(0.5, 0.5, 0.5), std=(0.5, 0.5, 0.5),
        input_size=(3, 260, 260), pool_size=(9, 9), crop_pct=0.890,
        interpolation='bicubic',  # should be bilinear but bicubic better match for TF bilinear at low res
    ),
    'tf_efficientnet_lite3.in1k': _cfg(
        url='https://github.com/rwightman/pytorch-image-models/releases/download/v0.1-weights/tf_efficientnet_lite3-b733e338.pth',
        hf_hub_id='timm/',
        mean=(0.5, 0.5, 0.5), std=(0.5, 0.5, 0.5),
        input_size=(3, 300, 300), pool_size=(10, 10), crop_pct=0.904, interpolation='bilinear'),
    'tf_efficientnet_lite4.in1k': _cfg(
        url='https://github.com/rwightman/pytorch-image-models/releases/download/v0.1-weights/tf_efficientnet_lite4-741542c3.pth',
        hf_hub_id='timm/',
        mean=(0.5, 0.5, 0.5), std=(0.5, 0.5, 0.5),
        input_size=(3, 380, 380), pool_size=(12, 12), crop_pct=0.920, interpolation='bilinear'),

    'tf_efficientnetv2_s.in21k_ft_in1k': _cfg(
        url='https://github.com/rwightman/pytorch-image-models/releases/download/v0.1-effv2-weights/tf_efficientnetv2_s_21ft1k-d7dafa41.pth',
        hf_hub_id='timm/',
        mean=(0.5, 0.5, 0.5), std=(0.5, 0.5, 0.5),
        input_size=(3, 300, 300), test_input_size=(3, 384, 384), pool_size=(10, 10), crop_pct=1.0),
    'tf_efficientnetv2_m.in21k_ft_in1k': _cfg(
        url='https://github.com/rwightman/pytorch-image-models/releases/download/v0.1-effv2-weights/tf_efficientnetv2_m_21ft1k-bf41664a.pth',
        hf_hub_id='timm/',
        mean=(0.5, 0.5, 0.5), std=(0.5, 0.5, 0.5),
        input_size=(3, 384, 384), test_input_size=(3, 480, 480), pool_size=(12, 12), crop_pct=1.0, crop_mode='squash'),
    'tf_efficientnetv2_l.in21k_ft_in1k': _cfg(
        url='https://github.com/rwightman/pytorch-image-models/releases/download/v0.1-effv2-weights/tf_efficientnetv2_l_21ft1k-60127a9d.pth',
        hf_hub_id='timm/',
        mean=(0.5, 0.5, 0.5), std=(0.5, 0.5, 0.5),
        input_size=(3, 384, 384), test_input_size=(3, 480, 480), pool_size=(12, 12), crop_pct=1.0, crop_mode='squash'),
    'tf_efficientnetv2_xl.in21k_ft_in1k': _cfg(
        url='https://github.com/rwightman/pytorch-image-models/releases/download/v0.1-effv2-weights/tf_efficientnetv2_xl_in21ft1k-06c35c48.pth',
        hf_hub_id='timm/',
        mean=(0.5, 0.5, 0.5), std=(0.5, 0.5, 0.5),
        input_size=(3, 384, 384), test_input_size=(3, 512, 512), pool_size=(12, 12), crop_pct=1.0, crop_mode='squash'),

    'tf_efficientnetv2_s.in1k': _cfg(
        url='https://github.com/rwightman/pytorch-image-models/releases/download/v0.1-effv2-weights/tf_efficientnetv2_s-eb54923e.pth',
        hf_hub_id='timm/',
        mean=(0.5, 0.5, 0.5), std=(0.5, 0.5, 0.5),
        input_size=(3, 300, 300), test_input_size=(3, 384, 384), pool_size=(10, 10), crop_pct=1.0),
    'tf_efficientnetv2_m.in1k': _cfg(
        url='https://github.com/rwightman/pytorch-image-models/releases/download/v0.1-effv2-weights/tf_efficientnetv2_m-cc09e0cd.pth',
        hf_hub_id='timm/',
        mean=(0.5, 0.5, 0.5), std=(0.5, 0.5, 0.5),
        input_size=(3, 384, 384), test_input_size=(3, 480, 480), pool_size=(12, 12), crop_pct=1.0, crop_mode='squash'),
    'tf_efficientnetv2_l.in1k': _cfg(
        url='https://github.com/rwightman/pytorch-image-models/releases/download/v0.1-effv2-weights/tf_efficientnetv2_l-d664b728.pth',
        hf_hub_id='timm/',
        mean=(0.5, 0.5, 0.5), std=(0.5, 0.5, 0.5),
        input_size=(3, 384, 384), test_input_size=(3, 480, 480), pool_size=(12, 12), crop_pct=1.0, crop_mode='squash'),

    'tf_efficientnetv2_s.in21k': _cfg(
        url='https://github.com/rwightman/pytorch-image-models/releases/download/v0.1-effv2-weights/tf_efficientnetv2_s_21k-6337ad01.pth',
        hf_hub_id='timm/',
        mean=(0.5, 0.5, 0.5), std=(0.5, 0.5, 0.5), num_classes=21843,
        input_size=(3, 300, 300), test_input_size=(3, 384, 384), pool_size=(10, 10), crop_pct=1.0),
    'tf_efficientnetv2_m.in21k': _cfg(
        url='https://github.com/rwightman/pytorch-image-models/releases/download/v0.1-effv2-weights/tf_efficientnetv2_m_21k-361418a2.pth',
        hf_hub_id='timm/',
        mean=(0.5, 0.5, 0.5), std=(0.5, 0.5, 0.5), num_classes=21843,
        input_size=(3, 384, 384), test_input_size=(3, 480, 480), pool_size=(12, 12), crop_pct=1.0, crop_mode='squash'),
    'tf_efficientnetv2_l.in21k': _cfg(
        url='https://github.com/rwightman/pytorch-image-models/releases/download/v0.1-effv2-weights/tf_efficientnetv2_l_21k-91a19ec9.pth',
        hf_hub_id='timm/',
        mean=(0.5, 0.5, 0.5), std=(0.5, 0.5, 0.5), num_classes=21843,
        input_size=(3, 384, 384), test_input_size=(3, 480, 480), pool_size=(12, 12), crop_pct=1.0, crop_mode='squash'),
    'tf_efficientnetv2_xl.in21k': _cfg(
        url='https://github.com/rwightman/pytorch-image-models/releases/download/v0.1-effv2-weights/tf_efficientnetv2_xl_in21k-fd7e8abf.pth',
        hf_hub_id='timm/',
        mean=(0.5, 0.5, 0.5), std=(0.5, 0.5, 0.5), num_classes=21843,
        input_size=(3, 384, 384), test_input_size=(3, 512, 512), pool_size=(12, 12), crop_pct=1.0, crop_mode='squash'),

    'tf_efficientnetv2_b0.in1k': _cfg(
        url='https://github.com/rwightman/pytorch-image-models/releases/download/v0.1-effv2-weights/tf_efficientnetv2_b0-c7cc451f.pth',
        hf_hub_id='timm/',
        input_size=(3, 192, 192), test_input_size=(3, 224, 224), pool_size=(6, 6)),
    'tf_efficientnetv2_b1.in1k': _cfg(
        url='https://github.com/rwightman/pytorch-image-models/releases/download/v0.1-effv2-weights/tf_efficientnetv2_b1-be6e41b0.pth',
        hf_hub_id='timm/',
        input_size=(3, 192, 192), test_input_size=(3, 240, 240), pool_size=(6, 6), crop_pct=0.882),
    'tf_efficientnetv2_b2.in1k': _cfg(
        url='https://github.com/rwightman/pytorch-image-models/releases/download/v0.1-effv2-weights/tf_efficientnetv2_b2-847de54e.pth',
        hf_hub_id='timm/',
        input_size=(3, 208, 208), test_input_size=(3, 260, 260), pool_size=(7, 7), crop_pct=0.890),
    'tf_efficientnetv2_b3.in21k_ft_in1k': _cfg(
        hf_hub_id='timm/',
        mean=IMAGENET_INCEPTION_MEAN, std=IMAGENET_INCEPTION_STD,
        input_size=(3, 240, 240), test_input_size=(3, 300, 300), pool_size=(8, 8), crop_pct=0.9, crop_mode='squash'),
    'tf_efficientnetv2_b3.in1k': _cfg(
        url='https://github.com/rwightman/pytorch-image-models/releases/download/v0.1-effv2-weights/tf_efficientnetv2_b3-57773f13.pth',
        hf_hub_id='timm/',
        input_size=(3, 240, 240), test_input_size=(3, 300, 300), pool_size=(8, 8), crop_pct=0.904),
    'tf_efficientnetv2_b3.in21k': _cfg(
        hf_hub_id='timm/',
        mean=IMAGENET_INCEPTION_MEAN, std=IMAGENET_INCEPTION_STD, num_classes=21843,
        input_size=(3, 240, 240), test_input_size=(3, 300, 300), pool_size=(8, 8), crop_pct=0.904),

    'mixnet_s.ft_in1k': _cfg(
        url='https://github.com/rwightman/pytorch-image-models/releases/download/v0.1-weights/mixnet_s-a907afbc.pth',
        hf_hub_id='timm/'),
    'mixnet_m.ft_in1k': _cfg(
        url='https://github.com/rwightman/pytorch-image-models/releases/download/v0.1-weights/mixnet_m-4647fc68.pth',
        hf_hub_id='timm/'),
    'mixnet_l.ft_in1k': _cfg(
        url='https://github.com/rwightman/pytorch-image-models/releases/download/v0.1-weights/mixnet_l-5a9a2ed8.pth',
        hf_hub_id='timm/'),
    'mixnet_xl.ra_in1k': _cfg(
        url='https://github.com/rwightman/pytorch-image-models/releases/download/v0.1-weights/mixnet_xl_ra-aac3c00c.pth',
        hf_hub_id='timm/'),
    'mixnet_xxl.untrained': _cfg(),

    'tf_mixnet_s.in1k': _cfg(
        url='https://github.com/rwightman/pytorch-image-models/releases/download/v0.1-weights/tf_mixnet_s-89d3354b.pth',
        hf_hub_id='timm/'),
    'tf_mixnet_m.in1k': _cfg(
        url='https://github.com/rwightman/pytorch-image-models/releases/download/v0.1-weights/tf_mixnet_m-0f4d8805.pth',
        hf_hub_id='timm/'),
    'tf_mixnet_l.in1k': _cfg(
        url='https://github.com/rwightman/pytorch-image-models/releases/download/v0.1-weights/tf_mixnet_l-6c92e0c8.pth',
        hf_hub_id='timm/'),

    "tinynet_a.in1k": _cfg(
        input_size=(3, 192, 192), pool_size=(6, 6),  # int(224 * 0.86)
        url='https://github.com/huawei-noah/CV-Backbones/releases/download/v1.2.0/tinynet_a.pth',
        hf_hub_id='timm/'),
    "tinynet_b.in1k": _cfg(
        input_size=(3, 188, 188), pool_size=(6, 6),  # int(224 * 0.84)
        url='https://github.com/huawei-noah/CV-Backbones/releases/download/v1.2.0/tinynet_b.pth',
        hf_hub_id='timm/'),
    "tinynet_c.in1k": _cfg(
        input_size=(3, 184, 184), pool_size=(6, 6),  # int(224 * 0.825)
        url='https://github.com/huawei-noah/CV-Backbones/releases/download/v1.2.0/tinynet_c.pth',
        hf_hub_id='timm/'),
    "tinynet_d.in1k": _cfg(
        input_size=(3, 152, 152), pool_size=(5, 5),  # int(224 * 0.68)
        url='https://github.com/huawei-noah/CV-Backbones/releases/download/v1.2.0/tinynet_d.pth',
        hf_hub_id='timm/'),
    "tinynet_e.in1k": _cfg(
        input_size=(3, 106, 106), pool_size=(4, 4),  # int(224 * 0.475)
        url='https://github.com/huawei-noah/CV-Backbones/releases/download/v1.2.0/tinynet_e.pth',
        hf_hub_id='timm/'),

<<<<<<< HEAD
    'mobilenet_edgetpu_100.untrained': _cfg(
        # hf_hub_id='timm/',
        input_size=(3, 224, 224), crop_pct=0.9),
    'mobilenet_edgetpu_v2_xs.untrained': _cfg(
        # hf_hub_id='timm/',
        input_size=(3, 224, 224), crop_pct=0.9),
    'mobilenet_edgetpu_v2_s.untrained': _cfg(
        #hf_hub_id='timm/',
        input_size=(3, 224, 224), crop_pct=0.9),
    'mobilenet_edgetpu_v2_m.untrained': _cfg(
        #hf_hub_id='timm/',
        input_size=(3, 224, 224), crop_pct=0.9),
    'mobilenet_edgetpu_v2_l.untrained': _cfg(
        #hf_hub_id='timm/',
        input_size=(3, 224, 224), crop_pct=0.9),

=======
    "test_efficientnet.untrained": _cfg(
        # hf_hub_id='timm/'
        input_size=(3, 160, 160), pool_size=(5, 5)),
>>>>>>> 55101028
})


@register_model
def mnasnet_050(pretrained=False, **kwargs) -> EfficientNet:
    """ MNASNet B1, depth multiplier of 0.5. """
    model = _gen_mnasnet_b1('mnasnet_050', 0.5, pretrained=pretrained, **kwargs)
    return model


@register_model
def mnasnet_075(pretrained=False, **kwargs) -> EfficientNet:
    """ MNASNet B1, depth multiplier of 0.75. """
    model = _gen_mnasnet_b1('mnasnet_075', 0.75, pretrained=pretrained, **kwargs)
    return model


@register_model
def mnasnet_100(pretrained=False, **kwargs) -> EfficientNet:
    """ MNASNet B1, depth multiplier of 1.0. """
    model = _gen_mnasnet_b1('mnasnet_100', 1.0, pretrained=pretrained, **kwargs)
    return model


@register_model
def mnasnet_140(pretrained=False, **kwargs) -> EfficientNet:
    """ MNASNet B1,  depth multiplier of 1.4 """
    model = _gen_mnasnet_b1('mnasnet_140', 1.4, pretrained=pretrained, **kwargs)
    return model


@register_model
def semnasnet_050(pretrained=False, **kwargs) -> EfficientNet:
    """ MNASNet A1 (w/ SE), depth multiplier of 0.5 """
    model = _gen_mnasnet_a1('semnasnet_050', 0.5, pretrained=pretrained, **kwargs)
    return model


@register_model
def semnasnet_075(pretrained=False, **kwargs) -> EfficientNet:
    """ MNASNet A1 (w/ SE),  depth multiplier of 0.75. """
    model = _gen_mnasnet_a1('semnasnet_075', 0.75, pretrained=pretrained, **kwargs)
    return model


@register_model
def semnasnet_100(pretrained=False, **kwargs) -> EfficientNet:
    """ MNASNet A1 (w/ SE), depth multiplier of 1.0. """
    model = _gen_mnasnet_a1('semnasnet_100', 1.0, pretrained=pretrained, **kwargs)
    return model


@register_model
def semnasnet_140(pretrained=False, **kwargs) -> EfficientNet:
    """ MNASNet A1 (w/ SE), depth multiplier of 1.4. """
    model = _gen_mnasnet_a1('semnasnet_140', 1.4, pretrained=pretrained, **kwargs)
    return model


@register_model
def mnasnet_small(pretrained=False, **kwargs) -> EfficientNet:
    """ MNASNet Small,  depth multiplier of 1.0. """
    model = _gen_mnasnet_small('mnasnet_small', 1.0, pretrained=pretrained, **kwargs)
    return model


@register_model
def mobilenet_100(pretrained=False, **kwargs) -> EfficientNet:
    """ MobileNet V1 """
    model = _gen_mobilenet_v1('mobilenet_100', 1.0, pretrained=pretrained, **kwargs)
    return model


@register_model
def mobilenet_100h(pretrained=False, **kwargs) -> EfficientNet:
    """ MobileNet V1 """
    model = _gen_mobilenet_v1('mobilenet_100h', 1.0, head_conv=True, pretrained=pretrained, **kwargs)
    return model


@register_model
def mobilenet_125(pretrained=False, **kwargs) -> EfficientNet:
    """ MobileNet V1 """
    model = _gen_mobilenet_v1('mobilenet_125', 1.25, pretrained=pretrained, **kwargs)
    return model


@register_model
def mobilenetv2_035(pretrained=False, **kwargs) -> EfficientNet:
    """ MobileNet V2 w/ 0.35 channel multiplier """
    model = _gen_mobilenet_v2('mobilenetv2_035', 0.35, pretrained=pretrained, **kwargs)
    return model


@register_model
def mobilenetv2_050(pretrained=False, **kwargs) -> EfficientNet:
    """ MobileNet V2 w/ 0.5 channel multiplier """
    model = _gen_mobilenet_v2('mobilenetv2_050', 0.5, pretrained=pretrained, **kwargs)
    return model


@register_model
def mobilenetv2_075(pretrained=False, **kwargs) -> EfficientNet:
    """ MobileNet V2 w/ 0.75 channel multiplier """
    model = _gen_mobilenet_v2('mobilenetv2_075', 0.75, pretrained=pretrained, **kwargs)
    return model


@register_model
def mobilenetv2_100(pretrained=False, **kwargs) -> EfficientNet:
    """ MobileNet V2 w/ 1.0 channel multiplier """
    model = _gen_mobilenet_v2('mobilenetv2_100', 1.0, pretrained=pretrained, **kwargs)
    return model


@register_model
def mobilenetv2_140(pretrained=False, **kwargs) -> EfficientNet:
    """ MobileNet V2 w/ 1.4 channel multiplier """
    model = _gen_mobilenet_v2('mobilenetv2_140', 1.4, pretrained=pretrained, **kwargs)
    return model


@register_model
def mobilenetv2_110d(pretrained=False, **kwargs) -> EfficientNet:
    """ MobileNet V2 w/ 1.1 channel, 1.2 depth multipliers"""
    model = _gen_mobilenet_v2(
        'mobilenetv2_110d', 1.1, depth_multiplier=1.2, fix_stem_head=True, pretrained=pretrained, **kwargs)
    return model


@register_model
def mobilenetv2_120d(pretrained=False, **kwargs) -> EfficientNet:
    """ MobileNet V2 w/ 1.2 channel, 1.4 depth multipliers """
    model = _gen_mobilenet_v2(
        'mobilenetv2_120d', 1.2, depth_multiplier=1.4, fix_stem_head=True, pretrained=pretrained, **kwargs)
    return model


@register_model
def fbnetc_100(pretrained=False, **kwargs) -> EfficientNet:
    """ FBNet-C """
    if pretrained:
        # pretrained model trained with non-default BN epsilon
        kwargs.setdefault('bn_eps', BN_EPS_TF_DEFAULT)
    model = _gen_fbnetc('fbnetc_100', 1.0, pretrained=pretrained, **kwargs)
    return model


@register_model
def spnasnet_100(pretrained=False, **kwargs) -> EfficientNet:
    """ Single-Path NAS Pixel1"""
    model = _gen_spnasnet('spnasnet_100', 1.0, pretrained=pretrained, **kwargs)
    return model


@register_model
def efficientnet_b0(pretrained=False, **kwargs) -> EfficientNet:
    """ EfficientNet-B0 """
    # NOTE for train, drop_rate should be 0.2, drop_path_rate should be 0.2
    model = _gen_efficientnet(
        'efficientnet_b0', channel_multiplier=1.0, depth_multiplier=1.0, pretrained=pretrained, **kwargs)
    return model


@register_model
def efficientnet_b1(pretrained=False, **kwargs) -> EfficientNet:
    """ EfficientNet-B1 """
    # NOTE for train, drop_rate should be 0.2, drop_path_rate should be 0.2
    model = _gen_efficientnet(
        'efficientnet_b1', channel_multiplier=1.0, depth_multiplier=1.1, pretrained=pretrained, **kwargs)
    return model


@register_model
def efficientnet_b2(pretrained=False, **kwargs) -> EfficientNet:
    """ EfficientNet-B2 """
    # NOTE for train, drop_rate should be 0.3, drop_path_rate should be 0.2
    model = _gen_efficientnet(
        'efficientnet_b2', channel_multiplier=1.1, depth_multiplier=1.2, pretrained=pretrained, **kwargs)
    return model


@register_model
def efficientnet_b3(pretrained=False, **kwargs) -> EfficientNet:
    """ EfficientNet-B3 """
    # NOTE for train, drop_rate should be 0.3, drop_path_rate should be 0.2
    model = _gen_efficientnet(
        'efficientnet_b3', channel_multiplier=1.2, depth_multiplier=1.4, pretrained=pretrained, **kwargs)
    return model


@register_model
def efficientnet_b4(pretrained=False, **kwargs) -> EfficientNet:
    """ EfficientNet-B4 """
    # NOTE for train, drop_rate should be 0.4, drop_path_rate should be 0.2
    model = _gen_efficientnet(
        'efficientnet_b4', channel_multiplier=1.4, depth_multiplier=1.8, pretrained=pretrained, **kwargs)
    return model


@register_model
def efficientnet_b5(pretrained=False, **kwargs) -> EfficientNet:
    """ EfficientNet-B5 """
    # NOTE for train, drop_rate should be 0.4, drop_path_rate should be 0.2
    model = _gen_efficientnet(
        'efficientnet_b5', channel_multiplier=1.6, depth_multiplier=2.2, pretrained=pretrained, **kwargs)
    return model


@register_model
def efficientnet_b6(pretrained=False, **kwargs) -> EfficientNet:
    """ EfficientNet-B6 """
    # NOTE for train, drop_rate should be 0.5, drop_path_rate should be 0.2
    model = _gen_efficientnet(
        'efficientnet_b6', channel_multiplier=1.8, depth_multiplier=2.6, pretrained=pretrained, **kwargs)
    return model


@register_model
def efficientnet_b7(pretrained=False, **kwargs) -> EfficientNet:
    """ EfficientNet-B7 """
    # NOTE for train, drop_rate should be 0.5, drop_path_rate should be 0.2
    model = _gen_efficientnet(
        'efficientnet_b7', channel_multiplier=2.0, depth_multiplier=3.1, pretrained=pretrained, **kwargs)
    return model


@register_model
def efficientnet_b8(pretrained=False, **kwargs) -> EfficientNet:
    """ EfficientNet-B8 """
    # NOTE for train, drop_rate should be 0.5, drop_path_rate should be 0.2
    model = _gen_efficientnet(
        'efficientnet_b8', channel_multiplier=2.2, depth_multiplier=3.6, pretrained=pretrained, **kwargs)
    return model


@register_model
def efficientnet_l2(pretrained=False, **kwargs) -> EfficientNet:
    """ EfficientNet-L2."""
    # NOTE for train, drop_rate should be 0.5, drop_path_rate should be 0.2
    model = _gen_efficientnet(
        'efficientnet_l2', channel_multiplier=4.3, depth_multiplier=5.3, pretrained=pretrained, **kwargs)
    return model


# FIXME experimental group cong / GroupNorm / EvoNorm experiments
@register_model
def efficientnet_b0_gn(pretrained=False, **kwargs) -> EfficientNet:
    """ EfficientNet-B0 + GroupNorm"""
    model = _gen_efficientnet(
        'efficientnet_b0_gn', norm_layer=partial(GroupNormAct, group_size=8), pretrained=pretrained, **kwargs)
    return model


@register_model
def efficientnet_b0_g8_gn(pretrained=False, **kwargs) -> EfficientNet:
    """ EfficientNet-B0 w/ group conv + GroupNorm"""
    model = _gen_efficientnet(
        'efficientnet_b0_g8_gn', group_size=8, norm_layer=partial(GroupNormAct, group_size=8),
        pretrained=pretrained, **kwargs)
    return model


@register_model
def efficientnet_b0_g16_evos(pretrained=False, **kwargs) -> EfficientNet:
    """ EfficientNet-B0 w/ group 16 conv + EvoNorm"""
    model = _gen_efficientnet(
        'efficientnet_b0_g16_evos', group_size=16, channel_divisor=16,
        pretrained=pretrained, **kwargs) #norm_layer=partial(EvoNorm2dS0, group_size=16),
    return model


@register_model
def efficientnet_b3_gn(pretrained=False, **kwargs) -> EfficientNet:
    """ EfficientNet-B3 w/ GroupNorm """
    # NOTE for train, drop_rate should be 0.3, drop_path_rate should be 0.2
    model = _gen_efficientnet(
        'efficientnet_b3_gn', channel_multiplier=1.2, depth_multiplier=1.4, channel_divisor=16,
        norm_layer=partial(GroupNormAct, group_size=16), pretrained=pretrained, **kwargs)
    return model


@register_model
def efficientnet_b3_g8_gn(pretrained=False, **kwargs) -> EfficientNet:
    """ EfficientNet-B3 w/ grouped conv + BN"""
    # NOTE for train, drop_rate should be 0.3, drop_path_rate should be 0.2
    model = _gen_efficientnet(
        'efficientnet_b3_g8_gn', channel_multiplier=1.2, depth_multiplier=1.4, group_size=8, channel_divisor=16,
        norm_layer=partial(GroupNormAct, group_size=16), pretrained=pretrained, **kwargs)
    return model


@register_model
def efficientnet_blur_b0(pretrained=False, **kwargs) -> EfficientNet:
    """ EfficientNet-B0 w/ BlurPool """
    # NOTE for train, drop_rate should be 0.2, drop_path_rate should be 0.2
    model = _gen_efficientnet(
        'efficientnet_blur_b0', channel_multiplier=1.0, depth_multiplier=1.0, pretrained=pretrained,
        aa_layer='blurpc', **kwargs
    )
    return model


@register_model
def efficientnet_es(pretrained=False, **kwargs) -> EfficientNet:
    """ EfficientNet-Edge Small. """
    model = _gen_efficientnet_edge(
        'efficientnet_es', channel_multiplier=1.0, depth_multiplier=1.0, pretrained=pretrained, **kwargs)
    return model


@register_model
def efficientnet_es_pruned(pretrained=False, **kwargs) -> EfficientNet:
    """ EfficientNet-Edge Small Pruned. For more info: https://github.com/DeGirum/pruned-models/releases/tag/efficientnet_v1.0"""
    model = _gen_efficientnet_edge(
        'efficientnet_es_pruned', channel_multiplier=1.0, depth_multiplier=1.0, pretrained=pretrained, **kwargs)
    return model

@register_model
def efficientnet_em(pretrained=False, **kwargs) -> EfficientNet:
    """ EfficientNet-Edge-Medium. """
    model = _gen_efficientnet_edge(
        'efficientnet_em', channel_multiplier=1.0, depth_multiplier=1.1, pretrained=pretrained, **kwargs)
    return model


@register_model
def efficientnet_el(pretrained=False, **kwargs) -> EfficientNet:
    """ EfficientNet-Edge-Large. """
    model = _gen_efficientnet_edge(
        'efficientnet_el', channel_multiplier=1.2, depth_multiplier=1.4, pretrained=pretrained, **kwargs)
    return model

@register_model
def efficientnet_el_pruned(pretrained=False, **kwargs) -> EfficientNet:
    """ EfficientNet-Edge-Large pruned. For more info: https://github.com/DeGirum/pruned-models/releases/tag/efficientnet_v1.0"""
    model = _gen_efficientnet_edge(
        'efficientnet_el_pruned', channel_multiplier=1.2, depth_multiplier=1.4, pretrained=pretrained, **kwargs)
    return model

@register_model
def efficientnet_cc_b0_4e(pretrained=False, **kwargs) -> EfficientNet:
    """ EfficientNet-CondConv-B0 w/ 8 Experts """
    # NOTE for train, drop_rate should be 0.2, drop_path_rate should be 0.2
    model = _gen_efficientnet_condconv(
        'efficientnet_cc_b0_4e', channel_multiplier=1.0, depth_multiplier=1.0, pretrained=pretrained, **kwargs)
    return model


@register_model
def efficientnet_cc_b0_8e(pretrained=False, **kwargs) -> EfficientNet:
    """ EfficientNet-CondConv-B0 w/ 8 Experts """
    # NOTE for train, drop_rate should be 0.2, drop_path_rate should be 0.2
    model = _gen_efficientnet_condconv(
        'efficientnet_cc_b0_8e', channel_multiplier=1.0, depth_multiplier=1.0, experts_multiplier=2,
        pretrained=pretrained, **kwargs)
    return model


@register_model
def efficientnet_cc_b1_8e(pretrained=False, **kwargs) -> EfficientNet:
    """ EfficientNet-CondConv-B1 w/ 8 Experts """
    # NOTE for train, drop_rate should be 0.2, drop_path_rate should be 0.2
    model = _gen_efficientnet_condconv(
        'efficientnet_cc_b1_8e', channel_multiplier=1.0, depth_multiplier=1.1, experts_multiplier=2,
        pretrained=pretrained, **kwargs)
    return model


@register_model
def efficientnet_lite0(pretrained=False, **kwargs) -> EfficientNet:
    """ EfficientNet-Lite0 """
    # NOTE for train, drop_rate should be 0.2, drop_path_rate should be 0.2
    model = _gen_efficientnet_lite(
        'efficientnet_lite0', channel_multiplier=1.0, depth_multiplier=1.0, pretrained=pretrained, **kwargs)
    return model


@register_model
def efficientnet_lite1(pretrained=False, **kwargs) -> EfficientNet:
    """ EfficientNet-Lite1 """
    # NOTE for train, drop_rate should be 0.2, drop_path_rate should be 0.2
    model = _gen_efficientnet_lite(
        'efficientnet_lite1', channel_multiplier=1.0, depth_multiplier=1.1, pretrained=pretrained, **kwargs)
    return model


@register_model
def efficientnet_lite2(pretrained=False, **kwargs) -> EfficientNet:
    """ EfficientNet-Lite2 """
    # NOTE for train, drop_rate should be 0.3, drop_path_rate should be 0.2
    model = _gen_efficientnet_lite(
        'efficientnet_lite2', channel_multiplier=1.1, depth_multiplier=1.2, pretrained=pretrained, **kwargs)
    return model


@register_model
def efficientnet_lite3(pretrained=False, **kwargs) -> EfficientNet:
    """ EfficientNet-Lite3 """
    # NOTE for train, drop_rate should be 0.3, drop_path_rate should be 0.2
    model = _gen_efficientnet_lite(
        'efficientnet_lite3', channel_multiplier=1.2, depth_multiplier=1.4, pretrained=pretrained, **kwargs)
    return model


@register_model
def efficientnet_lite4(pretrained=False, **kwargs) -> EfficientNet:
    """ EfficientNet-Lite4 """
    # NOTE for train, drop_rate should be 0.4, drop_path_rate should be 0.2
    model = _gen_efficientnet_lite(
        'efficientnet_lite4', channel_multiplier=1.4, depth_multiplier=1.8, pretrained=pretrained, **kwargs)
    return model


@register_model
def efficientnet_b1_pruned(pretrained=False, **kwargs) -> EfficientNet:
    """ EfficientNet-B1 Pruned. The pruning has been obtained using https://arxiv.org/pdf/2002.08258.pdf  """
    kwargs.setdefault('bn_eps', BN_EPS_TF_DEFAULT)
    kwargs.setdefault('pad_type', 'same')
    variant = 'efficientnet_b1_pruned'
    model = _gen_efficientnet(
        variant, channel_multiplier=1.0, depth_multiplier=1.1, pruned=True, pretrained=pretrained, **kwargs)
    return model


@register_model
def efficientnet_b2_pruned(pretrained=False, **kwargs) -> EfficientNet:
    """ EfficientNet-B2 Pruned. The pruning has been obtained using https://arxiv.org/pdf/2002.08258.pdf """
    kwargs.setdefault('bn_eps', BN_EPS_TF_DEFAULT)
    kwargs.setdefault('pad_type', 'same')
    model = _gen_efficientnet(
        'efficientnet_b2_pruned', channel_multiplier=1.1, depth_multiplier=1.2, pruned=True,
        pretrained=pretrained, **kwargs)
    return model


@register_model
def efficientnet_b3_pruned(pretrained=False, **kwargs) -> EfficientNet:
    """ EfficientNet-B3 Pruned. The pruning has been obtained using https://arxiv.org/pdf/2002.08258.pdf """
    kwargs.setdefault('bn_eps', BN_EPS_TF_DEFAULT)
    kwargs.setdefault('pad_type', 'same')
    model = _gen_efficientnet(
        'efficientnet_b3_pruned', channel_multiplier=1.2, depth_multiplier=1.4, pruned=True,
        pretrained=pretrained, **kwargs)
    return model


@register_model
def efficientnetv2_rw_t(pretrained=False, **kwargs) -> EfficientNet:
    """ EfficientNet-V2 Tiny (Custom variant, tiny not in paper). """
    model = _gen_efficientnetv2_s(
        'efficientnetv2_rw_t', channel_multiplier=0.8, depth_multiplier=0.9, rw=False, pretrained=pretrained, **kwargs)
    return model


@register_model
def gc_efficientnetv2_rw_t(pretrained=False, **kwargs) -> EfficientNet:
    """ EfficientNet-V2 Tiny w/ Global Context Attn (Custom variant, tiny not in paper). """
    model = _gen_efficientnetv2_s(
        'gc_efficientnetv2_rw_t', channel_multiplier=0.8, depth_multiplier=0.9,
        rw=False, se_layer='gc', pretrained=pretrained, **kwargs)
    return model


@register_model
def efficientnetv2_rw_s(pretrained=False, **kwargs) -> EfficientNet:
    """ EfficientNet-V2 Small (RW variant).
    NOTE: This is my initial (pre official code release) w/ some differences.
    See efficientnetv2_s and tf_efficientnetv2_s for versions that match the official w/ PyTorch vs TF padding
    """
    model = _gen_efficientnetv2_s('efficientnetv2_rw_s', rw=True, pretrained=pretrained, **kwargs)
    return model


@register_model
def efficientnetv2_rw_m(pretrained=False, **kwargs) -> EfficientNet:
    """ EfficientNet-V2 Medium (RW variant).
    """
    model = _gen_efficientnetv2_s(
        'efficientnetv2_rw_m', channel_multiplier=1.2, depth_multiplier=(1.2,) * 4 + (1.6,) * 2, rw=True,
        pretrained=pretrained, **kwargs)
    return model


@register_model
def efficientnetv2_s(pretrained=False, **kwargs) -> EfficientNet:
    """ EfficientNet-V2 Small. """
    model = _gen_efficientnetv2_s('efficientnetv2_s', pretrained=pretrained, **kwargs)
    return model


@register_model
def efficientnetv2_m(pretrained=False, **kwargs) -> EfficientNet:
    """ EfficientNet-V2 Medium. """
    model = _gen_efficientnetv2_m('efficientnetv2_m', pretrained=pretrained, **kwargs)
    return model


@register_model
def efficientnetv2_l(pretrained=False, **kwargs) -> EfficientNet:
    """ EfficientNet-V2 Large. """
    model = _gen_efficientnetv2_l('efficientnetv2_l', pretrained=pretrained, **kwargs)
    return model


@register_model
def efficientnetv2_xl(pretrained=False, **kwargs) -> EfficientNet:
    """ EfficientNet-V2 Xtra-Large. """
    model = _gen_efficientnetv2_xl('efficientnetv2_xl', pretrained=pretrained, **kwargs)
    return model


@register_model
def tf_efficientnet_b0(pretrained=False, **kwargs) -> EfficientNet:
    """ EfficientNet-B0. Tensorflow compatible variant  """
    kwargs.setdefault('bn_eps', BN_EPS_TF_DEFAULT)
    kwargs.setdefault('pad_type', 'same')
    model = _gen_efficientnet(
        'tf_efficientnet_b0', channel_multiplier=1.0, depth_multiplier=1.0, pretrained=pretrained, **kwargs)
    return model


@register_model
def tf_efficientnet_b1(pretrained=False, **kwargs) -> EfficientNet:
    """ EfficientNet-B1. Tensorflow compatible variant  """
    kwargs.setdefault('bn_eps', BN_EPS_TF_DEFAULT)
    kwargs.setdefault('pad_type', 'same')
    model = _gen_efficientnet(
        'tf_efficientnet_b1', channel_multiplier=1.0, depth_multiplier=1.1, pretrained=pretrained, **kwargs)
    return model


@register_model
def tf_efficientnet_b2(pretrained=False, **kwargs) -> EfficientNet:
    """ EfficientNet-B2. Tensorflow compatible variant  """
    kwargs.setdefault('bn_eps', BN_EPS_TF_DEFAULT)
    kwargs.setdefault('pad_type', 'same')
    model = _gen_efficientnet(
        'tf_efficientnet_b2', channel_multiplier=1.1, depth_multiplier=1.2, pretrained=pretrained, **kwargs)
    return model


@register_model
def tf_efficientnet_b3(pretrained=False, **kwargs) -> EfficientNet:
    """ EfficientNet-B3. Tensorflow compatible variant """
    kwargs.setdefault('bn_eps', BN_EPS_TF_DEFAULT)
    kwargs.setdefault('pad_type', 'same')
    model = _gen_efficientnet(
        'tf_efficientnet_b3', channel_multiplier=1.2, depth_multiplier=1.4, pretrained=pretrained, **kwargs)
    return model


@register_model
def tf_efficientnet_b4(pretrained=False, **kwargs) -> EfficientNet:
    """ EfficientNet-B4. Tensorflow compatible variant """
    kwargs.setdefault('bn_eps', BN_EPS_TF_DEFAULT)
    kwargs.setdefault('pad_type', 'same')
    model = _gen_efficientnet(
        'tf_efficientnet_b4', channel_multiplier=1.4, depth_multiplier=1.8, pretrained=pretrained, **kwargs)
    return model


@register_model
def tf_efficientnet_b5(pretrained=False, **kwargs) -> EfficientNet:
    """ EfficientNet-B5. Tensorflow compatible variant """
    kwargs.setdefault('bn_eps', BN_EPS_TF_DEFAULT)
    kwargs.setdefault('pad_type', 'same')
    model = _gen_efficientnet(
        'tf_efficientnet_b5', channel_multiplier=1.6, depth_multiplier=2.2, pretrained=pretrained, **kwargs)
    return model


@register_model
def tf_efficientnet_b6(pretrained=False, **kwargs) -> EfficientNet:
    """ EfficientNet-B6. Tensorflow compatible variant """
    # NOTE for train, drop_rate should be 0.5
    kwargs.setdefault('bn_eps', BN_EPS_TF_DEFAULT)
    kwargs.setdefault('pad_type', 'same')
    model = _gen_efficientnet(
        'tf_efficientnet_b6', channel_multiplier=1.8, depth_multiplier=2.6, pretrained=pretrained, **kwargs)
    return model


@register_model
def tf_efficientnet_b7(pretrained=False, **kwargs) -> EfficientNet:
    """ EfficientNet-B7. Tensorflow compatible variant """
    # NOTE for train, drop_rate should be 0.5
    kwargs.setdefault('bn_eps', BN_EPS_TF_DEFAULT)
    kwargs.setdefault('pad_type', 'same')
    model = _gen_efficientnet(
        'tf_efficientnet_b7', channel_multiplier=2.0, depth_multiplier=3.1, pretrained=pretrained, **kwargs)
    return model


@register_model
def tf_efficientnet_b8(pretrained=False, **kwargs) -> EfficientNet:
    """ EfficientNet-B8. Tensorflow compatible variant """
    # NOTE for train, drop_rate should be 0.5
    kwargs.setdefault('bn_eps', BN_EPS_TF_DEFAULT)
    kwargs.setdefault('pad_type', 'same')
    model = _gen_efficientnet(
        'tf_efficientnet_b8', channel_multiplier=2.2, depth_multiplier=3.6, pretrained=pretrained, **kwargs)
    return model


@register_model
def tf_efficientnet_l2(pretrained=False, **kwargs) -> EfficientNet:
    """ EfficientNet-L2 NoisyStudent. Tensorflow compatible variant """
    # NOTE for train, drop_rate should be 0.5
    kwargs.setdefault('bn_eps', BN_EPS_TF_DEFAULT)
    kwargs.setdefault('pad_type', 'same')
    model = _gen_efficientnet(
        'tf_efficientnet_l2', channel_multiplier=4.3, depth_multiplier=5.3, pretrained=pretrained, **kwargs)
    return model


@register_model
def tf_efficientnet_es(pretrained=False, **kwargs) -> EfficientNet:
    """ EfficientNet-Edge Small. Tensorflow compatible variant  """
    kwargs.setdefault('bn_eps', BN_EPS_TF_DEFAULT)
    kwargs.setdefault('pad_type', 'same')
    model = _gen_efficientnet_edge(
        'tf_efficientnet_es', channel_multiplier=1.0, depth_multiplier=1.0, pretrained=pretrained, **kwargs)
    return model


@register_model
def tf_efficientnet_em(pretrained=False, **kwargs) -> EfficientNet:
    """ EfficientNet-Edge-Medium. Tensorflow compatible variant  """
    kwargs.setdefault('bn_eps', BN_EPS_TF_DEFAULT)
    kwargs.setdefault('pad_type', 'same')
    model = _gen_efficientnet_edge(
        'tf_efficientnet_em', channel_multiplier=1.0, depth_multiplier=1.1, pretrained=pretrained, **kwargs)
    return model


@register_model
def tf_efficientnet_el(pretrained=False, **kwargs) -> EfficientNet:
    """ EfficientNet-Edge-Large. Tensorflow compatible variant  """
    kwargs.setdefault('bn_eps', BN_EPS_TF_DEFAULT)
    kwargs.setdefault('pad_type', 'same')
    model = _gen_efficientnet_edge(
        'tf_efficientnet_el', channel_multiplier=1.2, depth_multiplier=1.4, pretrained=pretrained, **kwargs)
    return model


@register_model
def tf_efficientnet_cc_b0_4e(pretrained=False, **kwargs) -> EfficientNet:
    """ EfficientNet-CondConv-B0 w/ 4 Experts. Tensorflow compatible variant """
    # NOTE for train, drop_rate should be 0.2, drop_path_rate should be 0.2
    kwargs.setdefault('bn_eps', BN_EPS_TF_DEFAULT)
    kwargs.setdefault('pad_type', 'same')
    model = _gen_efficientnet_condconv(
        'tf_efficientnet_cc_b0_4e', channel_multiplier=1.0, depth_multiplier=1.0, pretrained=pretrained, **kwargs)
    return model


@register_model
def tf_efficientnet_cc_b0_8e(pretrained=False, **kwargs) -> EfficientNet:
    """ EfficientNet-CondConv-B0 w/ 8 Experts. Tensorflow compatible variant """
    # NOTE for train, drop_rate should be 0.2, drop_path_rate should be 0.2
    kwargs.setdefault('bn_eps', BN_EPS_TF_DEFAULT)
    kwargs.setdefault('pad_type', 'same')
    model = _gen_efficientnet_condconv(
        'tf_efficientnet_cc_b0_8e', channel_multiplier=1.0, depth_multiplier=1.0, experts_multiplier=2,
        pretrained=pretrained, **kwargs)
    return model


@register_model
def tf_efficientnet_cc_b1_8e(pretrained=False, **kwargs) -> EfficientNet:
    """ EfficientNet-CondConv-B1 w/ 8 Experts. Tensorflow compatible variant """
    # NOTE for train, drop_rate should be 0.2, drop_path_rate should be 0.2
    kwargs.setdefault('bn_eps', BN_EPS_TF_DEFAULT)
    kwargs.setdefault('pad_type', 'same')
    model = _gen_efficientnet_condconv(
        'tf_efficientnet_cc_b1_8e', channel_multiplier=1.0, depth_multiplier=1.1, experts_multiplier=2,
        pretrained=pretrained, **kwargs)
    return model


@register_model
def tf_efficientnet_lite0(pretrained=False, **kwargs) -> EfficientNet:
    """ EfficientNet-Lite0 """
    # NOTE for train, drop_rate should be 0.2, drop_path_rate should be 0.2
    kwargs.setdefault('bn_eps', BN_EPS_TF_DEFAULT)
    kwargs.setdefault('pad_type', 'same')
    model = _gen_efficientnet_lite(
        'tf_efficientnet_lite0', channel_multiplier=1.0, depth_multiplier=1.0, pretrained=pretrained, **kwargs)
    return model


@register_model
def tf_efficientnet_lite1(pretrained=False, **kwargs) -> EfficientNet:
    """ EfficientNet-Lite1 """
    # NOTE for train, drop_rate should be 0.2, drop_path_rate should be 0.2
    kwargs.setdefault('bn_eps', BN_EPS_TF_DEFAULT)
    kwargs.setdefault('pad_type', 'same')
    model = _gen_efficientnet_lite(
        'tf_efficientnet_lite1', channel_multiplier=1.0, depth_multiplier=1.1, pretrained=pretrained, **kwargs)
    return model


@register_model
def tf_efficientnet_lite2(pretrained=False, **kwargs) -> EfficientNet:
    """ EfficientNet-Lite2 """
    # NOTE for train, drop_rate should be 0.3, drop_path_rate should be 0.2
    kwargs.setdefault('bn_eps', BN_EPS_TF_DEFAULT)
    kwargs.setdefault('pad_type', 'same')
    model = _gen_efficientnet_lite(
        'tf_efficientnet_lite2', channel_multiplier=1.1, depth_multiplier=1.2, pretrained=pretrained, **kwargs)
    return model


@register_model
def tf_efficientnet_lite3(pretrained=False, **kwargs) -> EfficientNet:
    """ EfficientNet-Lite3 """
    # NOTE for train, drop_rate should be 0.3, drop_path_rate should be 0.2
    kwargs.setdefault('bn_eps', BN_EPS_TF_DEFAULT)
    kwargs.setdefault('pad_type', 'same')
    model = _gen_efficientnet_lite(
        'tf_efficientnet_lite3', channel_multiplier=1.2, depth_multiplier=1.4, pretrained=pretrained, **kwargs)
    return model


@register_model
def tf_efficientnet_lite4(pretrained=False, **kwargs) -> EfficientNet:
    """ EfficientNet-Lite4 """
    # NOTE for train, drop_rate should be 0.4, drop_path_rate should be 0.2
    kwargs.setdefault('bn_eps', BN_EPS_TF_DEFAULT)
    kwargs.setdefault('pad_type', 'same')
    model = _gen_efficientnet_lite(
        'tf_efficientnet_lite4', channel_multiplier=1.4, depth_multiplier=1.8, pretrained=pretrained, **kwargs)
    return model


@register_model
def tf_efficientnetv2_s(pretrained=False, **kwargs) -> EfficientNet:
    """ EfficientNet-V2 Small. Tensorflow compatible variant  """
    kwargs.setdefault('bn_eps', BN_EPS_TF_DEFAULT)
    kwargs.setdefault('pad_type', 'same')
    model = _gen_efficientnetv2_s('tf_efficientnetv2_s', pretrained=pretrained, **kwargs)
    return model


@register_model
def tf_efficientnetv2_m(pretrained=False, **kwargs) -> EfficientNet:
    """ EfficientNet-V2 Medium. Tensorflow compatible variant  """
    kwargs.setdefault('bn_eps', BN_EPS_TF_DEFAULT)
    kwargs.setdefault('pad_type', 'same')
    model = _gen_efficientnetv2_m('tf_efficientnetv2_m', pretrained=pretrained, **kwargs)
    return model


@register_model
def tf_efficientnetv2_l(pretrained=False, **kwargs) -> EfficientNet:
    """ EfficientNet-V2 Large. Tensorflow compatible variant  """
    kwargs.setdefault('bn_eps', BN_EPS_TF_DEFAULT)
    kwargs.setdefault('pad_type', 'same')
    model = _gen_efficientnetv2_l('tf_efficientnetv2_l', pretrained=pretrained, **kwargs)
    return model


@register_model
def tf_efficientnetv2_xl(pretrained=False, **kwargs) -> EfficientNet:
    """ EfficientNet-V2 Xtra-Large. Tensorflow compatible variant
    """
    kwargs.setdefault('bn_eps', BN_EPS_TF_DEFAULT)
    kwargs.setdefault('pad_type', 'same')
    model = _gen_efficientnetv2_xl('tf_efficientnetv2_xl', pretrained=pretrained, **kwargs)
    return model


@register_model
def tf_efficientnetv2_b0(pretrained=False, **kwargs) -> EfficientNet:
    """ EfficientNet-V2-B0. Tensorflow compatible variant  """
    kwargs.setdefault('bn_eps', BN_EPS_TF_DEFAULT)
    kwargs.setdefault('pad_type', 'same')
    model = _gen_efficientnetv2_base('tf_efficientnetv2_b0', pretrained=pretrained, **kwargs)
    return model


@register_model
def tf_efficientnetv2_b1(pretrained=False, **kwargs) -> EfficientNet:
    """ EfficientNet-V2-B1. Tensorflow compatible variant  """
    kwargs.setdefault('bn_eps', BN_EPS_TF_DEFAULT)
    kwargs.setdefault('pad_type', 'same')
    model = _gen_efficientnetv2_base(
        'tf_efficientnetv2_b1', channel_multiplier=1.0, depth_multiplier=1.1, pretrained=pretrained, **kwargs)
    return model


@register_model
def tf_efficientnetv2_b2(pretrained=False, **kwargs) -> EfficientNet:
    """ EfficientNet-V2-B2. Tensorflow compatible variant  """
    kwargs.setdefault('bn_eps', BN_EPS_TF_DEFAULT)
    kwargs.setdefault('pad_type', 'same')
    model = _gen_efficientnetv2_base(
        'tf_efficientnetv2_b2', channel_multiplier=1.1, depth_multiplier=1.2, pretrained=pretrained, **kwargs)
    return model


@register_model
def tf_efficientnetv2_b3(pretrained=False, **kwargs) -> EfficientNet:
    """ EfficientNet-V2-B3. Tensorflow compatible variant """
    kwargs.setdefault('bn_eps', BN_EPS_TF_DEFAULT)
    kwargs.setdefault('pad_type', 'same')
    model = _gen_efficientnetv2_base(
        'tf_efficientnetv2_b3', channel_multiplier=1.2, depth_multiplier=1.4, pretrained=pretrained, **kwargs)
    return model


@register_model
def efficientnet_x_b3(pretrained=False, **kwargs) -> EfficientNet:
    """ EfficientNet-B3 """
    # NOTE for train, drop_rate should be 0.3, drop_path_rate should be 0.2
    model = _gen_efficientnet_x(
        'efficientnet_b3', channel_multiplier=1.2, depth_multiplier=1.4, pretrained=pretrained, **kwargs)
    return model


@register_model
def efficientnet_x_b5(pretrained=False, **kwargs) -> EfficientNet:
    """ EfficientNet-B5 """
    model = _gen_efficientnet_x(
        'efficientnet_b5', channel_multiplier=1.6, depth_multiplier=2.2, pretrained=pretrained, **kwargs)
    return model


@register_model
def efficientnet_h_b5(pretrained=False, **kwargs) -> EfficientNet:
    """ EfficientNet-B5 """
    model = _gen_efficientnet_x(
        'efficientnet_b5', channel_multiplier=1.92, depth_multiplier=2.2, version=2, pretrained=pretrained, **kwargs)
    return model


@register_model
def mixnet_s(pretrained=False, **kwargs) -> EfficientNet:
    """Creates a MixNet Small model.
    """
    model = _gen_mixnet_s(
        'mixnet_s', channel_multiplier=1.0, pretrained=pretrained, **kwargs)
    return model


@register_model
def mixnet_m(pretrained=False, **kwargs) -> EfficientNet:
    """Creates a MixNet Medium model.
    """
    model = _gen_mixnet_m(
        'mixnet_m', channel_multiplier=1.0, pretrained=pretrained, **kwargs)
    return model


@register_model
def mixnet_l(pretrained=False, **kwargs) -> EfficientNet:
    """Creates a MixNet Large model.
    """
    model = _gen_mixnet_m(
        'mixnet_l', channel_multiplier=1.3, pretrained=pretrained, **kwargs)
    return model


@register_model
def mixnet_xl(pretrained=False, **kwargs) -> EfficientNet:
    """Creates a MixNet Extra-Large model.
    Not a paper spec, experimental def by RW w/ depth scaling.
    """
    model = _gen_mixnet_m(
        'mixnet_xl', channel_multiplier=1.6, depth_multiplier=1.2, pretrained=pretrained, **kwargs)
    return model


@register_model
def mixnet_xxl(pretrained=False, **kwargs) -> EfficientNet:
    """Creates a MixNet Double Extra Large model.
    Not a paper spec, experimental def by RW w/ depth scaling.
    """
    model = _gen_mixnet_m(
        'mixnet_xxl', channel_multiplier=2.4, depth_multiplier=1.3, pretrained=pretrained, **kwargs)
    return model


@register_model
def tf_mixnet_s(pretrained=False, **kwargs) -> EfficientNet:
    """Creates a MixNet Small model. Tensorflow compatible variant
    """
    kwargs.setdefault('bn_eps', BN_EPS_TF_DEFAULT)
    kwargs.setdefault('pad_type', 'same')
    model = _gen_mixnet_s(
        'tf_mixnet_s', channel_multiplier=1.0, pretrained=pretrained, **kwargs)
    return model


@register_model
def tf_mixnet_m(pretrained=False, **kwargs) -> EfficientNet:
    """Creates a MixNet Medium model. Tensorflow compatible variant
    """
    kwargs.setdefault('bn_eps', BN_EPS_TF_DEFAULT)
    kwargs.setdefault('pad_type', 'same')
    model = _gen_mixnet_m(
        'tf_mixnet_m', channel_multiplier=1.0, pretrained=pretrained, **kwargs)
    return model


@register_model
def tf_mixnet_l(pretrained=False, **kwargs) -> EfficientNet:
    """Creates a MixNet Large model. Tensorflow compatible variant
    """
    kwargs.setdefault('bn_eps', BN_EPS_TF_DEFAULT)
    kwargs.setdefault('pad_type', 'same')
    model = _gen_mixnet_m(
        'tf_mixnet_l', channel_multiplier=1.3, pretrained=pretrained, **kwargs)
    return model


@register_model
def tinynet_a(pretrained=False, **kwargs) -> EfficientNet:
    model = _gen_tinynet('tinynet_a', 1.0, 1.2, pretrained=pretrained, **kwargs)
    return model


@register_model
def tinynet_b(pretrained=False, **kwargs) -> EfficientNet:
    model = _gen_tinynet('tinynet_b', 0.75, 1.1, pretrained=pretrained, **kwargs)
    return model


@register_model
def tinynet_c(pretrained=False, **kwargs) -> EfficientNet:
    model = _gen_tinynet('tinynet_c', 0.54, 0.85, pretrained=pretrained, **kwargs)
    return model


@register_model
def tinynet_d(pretrained=False, **kwargs) -> EfficientNet:
    model = _gen_tinynet('tinynet_d', 0.54, 0.695, pretrained=pretrained, **kwargs)
    return model


@register_model
def tinynet_e(pretrained=False, **kwargs) -> EfficientNet:
    model = _gen_tinynet('tinynet_e', 0.51, 0.6, pretrained=pretrained, **kwargs)
    return model


@register_model
<<<<<<< HEAD
def mobilenet_edgetpu_100(pretrained=False, **kwargs) -> EfficientNet:
    """ MobileNet-EdgeTPU-v1 100. """
    model = _gen_mobilenet_edgetpu('mobilenet_edgetpu_100', pretrained=pretrained, **kwargs)
    return model


@register_model
def mobilenet_edgetpu_v2_xs(pretrained=False, **kwargs) -> EfficientNet:
    """ MobileNet-EdgeTPU-v2 Extra Small. """
    model = _gen_mobilenet_edgetpu('mobilenet_edgetpu_v2_xs', pretrained=pretrained, **kwargs)
    return model


@register_model
def mobilenet_edgetpu_v2_s(pretrained=False, **kwargs) -> EfficientNet:
    """ MobileNet-EdgeTPU-v2 Small. """
    model = _gen_mobilenet_edgetpu('mobilenet_edgetpu_v2_s', pretrained=pretrained, **kwargs)
    return model


@register_model
def mobilenet_edgetpu_v2_m(pretrained=False, **kwargs) -> EfficientNet:
    """ MobileNet-EdgeTPU-v2 Medium. """
    model = _gen_mobilenet_edgetpu('mobilenet_edgetpu_v2_m', pretrained=pretrained, **kwargs)
    return model


@register_model
def mobilenet_edgetpu_v2_l(pretrained=False, **kwargs) -> EfficientNet:
    """ MobileNet-EdgeTPU-v2 Large. """
    model = _gen_mobilenet_edgetpu('mobilenet_edgetpu_v2_l', pretrained=pretrained, **kwargs)
    return model

=======
def test_efficientnet(pretrained=False, **kwargs) -> EfficientNet:
    model = _gen_test_efficientnet('test_efficientnet', pretrained=pretrained, **kwargs)
    return model


>>>>>>> 55101028

register_model_deprecations(__name__, {
    'tf_efficientnet_b0_ap': 'tf_efficientnet_b0.ap_in1k',
    'tf_efficientnet_b1_ap': 'tf_efficientnet_b1.ap_in1k',
    'tf_efficientnet_b2_ap': 'tf_efficientnet_b2.ap_in1k',
    'tf_efficientnet_b3_ap': 'tf_efficientnet_b3.ap_in1k',
    'tf_efficientnet_b4_ap': 'tf_efficientnet_b4.ap_in1k',
    'tf_efficientnet_b5_ap': 'tf_efficientnet_b5.ap_in1k',
    'tf_efficientnet_b6_ap': 'tf_efficientnet_b6.ap_in1k',
    'tf_efficientnet_b7_ap': 'tf_efficientnet_b7.ap_in1k',
    'tf_efficientnet_b8_ap': 'tf_efficientnet_b8.ap_in1k',
    'tf_efficientnet_b0_ns': 'tf_efficientnet_b0.ns_jft_in1k',
    'tf_efficientnet_b1_ns': 'tf_efficientnet_b1.ns_jft_in1k',
    'tf_efficientnet_b2_ns': 'tf_efficientnet_b2.ns_jft_in1k',
    'tf_efficientnet_b3_ns': 'tf_efficientnet_b3.ns_jft_in1k',
    'tf_efficientnet_b4_ns': 'tf_efficientnet_b4.ns_jft_in1k',
    'tf_efficientnet_b5_ns': 'tf_efficientnet_b5.ns_jft_in1k',
    'tf_efficientnet_b6_ns': 'tf_efficientnet_b6.ns_jft_in1k',
    'tf_efficientnet_b7_ns': 'tf_efficientnet_b7.ns_jft_in1k',
    'tf_efficientnet_l2_ns_475': 'tf_efficientnet_l2.ns_jft_in1k_475',
    'tf_efficientnet_l2_ns': 'tf_efficientnet_l2.ns_jft_in1k',
    'tf_efficientnetv2_s_in21ft1k': 'tf_efficientnetv2_s.in21k_ft_in1k',
    'tf_efficientnetv2_m_in21ft1k': 'tf_efficientnetv2_m.in21k_ft_in1k',
    'tf_efficientnetv2_l_in21ft1k': 'tf_efficientnetv2_l.in21k_ft_in1k',
    'tf_efficientnetv2_xl_in21ft1k': 'tf_efficientnetv2_xl.in21k_ft_in1k',
    'tf_efficientnetv2_s_in21k': 'tf_efficientnetv2_s.in21k',
    'tf_efficientnetv2_m_in21k': 'tf_efficientnetv2_m.in21k',
    'tf_efficientnetv2_l_in21k': 'tf_efficientnetv2_l.in21k',
    'tf_efficientnetv2_xl_in21k': 'tf_efficientnetv2_xl.in21k',
    'efficientnet_b2a': 'efficientnet_b2',
    'efficientnet_b3a': 'efficientnet_b3',
    'mnasnet_a1': 'semnasnet_100',
    'mnasnet_b1': 'mnasnet_100',
})<|MERGE_RESOLUTION|>--- conflicted
+++ resolved
@@ -1094,7 +1094,6 @@
     return model
 
 
-<<<<<<< HEAD
 def _gen_mobilenet_edgetpu(variant, channel_multiplier=1.0, depth_multiplier=1.0, pretrained=False, **kwargs):
     """
     Based on definitions in: https://github.com/tensorflow/models/tree/d2427a562f401c9af118e47af2f030a0a5599f55/official/projects/edgetpu/vision
@@ -1178,7 +1177,12 @@
         round_chs_fn=partial(round_channels, multiplier=channel_multiplier),
         norm_layer=kwargs.pop('norm_layer', None) or partial(nn.BatchNorm2d, **resolve_bn_args(kwargs)),
         act_layer=act_layer,
-=======
+        **kwargs,
+    )
+    model = _create_effnet(variant, pretrained, **model_kwargs)
+    return model
+
+
 def _gen_test_efficientnet(
         variant, channel_multiplier=1.0, depth_multiplier=1.0, pretrained=False, **kwargs):
     """ Minimal test EfficientNet generator.
@@ -1198,7 +1202,6 @@
         round_chs_fn=round_chs_fn,
         norm_layer=kwargs.pop('norm_layer', None) or partial(nn.BatchNorm2d, **resolve_bn_args(kwargs)),
         act_layer=resolve_act_layer(kwargs, 'silu'),
->>>>>>> 55101028
         **kwargs,
     )
     model = _create_effnet(variant, pretrained, **model_kwargs)
@@ -1737,7 +1740,6 @@
         url='https://github.com/huawei-noah/CV-Backbones/releases/download/v1.2.0/tinynet_e.pth',
         hf_hub_id='timm/'),
 
-<<<<<<< HEAD
     'mobilenet_edgetpu_100.untrained': _cfg(
         # hf_hub_id='timm/',
         input_size=(3, 224, 224), crop_pct=0.9),
@@ -1754,11 +1756,9 @@
         #hf_hub_id='timm/',
         input_size=(3, 224, 224), crop_pct=0.9),
 
-=======
     "test_efficientnet.untrained": _cfg(
         # hf_hub_id='timm/'
         input_size=(3, 160, 160), pool_size=(5, 5)),
->>>>>>> 55101028
 })
 
 
@@ -2707,7 +2707,6 @@
 
 
 @register_model
-<<<<<<< HEAD
 def mobilenet_edgetpu_100(pretrained=False, **kwargs) -> EfficientNet:
     """ MobileNet-EdgeTPU-v1 100. """
     model = _gen_mobilenet_edgetpu('mobilenet_edgetpu_100', pretrained=pretrained, **kwargs)
@@ -2741,13 +2740,12 @@
     model = _gen_mobilenet_edgetpu('mobilenet_edgetpu_v2_l', pretrained=pretrained, **kwargs)
     return model
 
-=======
+
+@register_model
 def test_efficientnet(pretrained=False, **kwargs) -> EfficientNet:
     model = _gen_test_efficientnet('test_efficientnet', pretrained=pretrained, **kwargs)
     return model
 
-
->>>>>>> 55101028
 
 register_model_deprecations(__name__, {
     'tf_efficientnet_b0_ap': 'tf_efficientnet_b0.ap_in1k',
