--- conflicted
+++ resolved
@@ -2,11 +2,7 @@
 import torch
 import torch.nn as nn
 
-<<<<<<< HEAD
-from timm.layers import create_act_layer, set_layer_config, get_act_layer, get_act_fn, MultiQueryAttentionV2
-=======
-from timm.layers import create_act_layer, set_layer_config, get_act_layer, get_act_fn, Attention2d
->>>>>>> 2d734d90
+from timm.layers import create_act_layer, set_layer_config, get_act_layer, get_act_fn, Attention2d, MultiQueryAttentionV2
 
 import importlib
 import os
@@ -124,7 +120,7 @@
     assert get_act_fn(None) is None
     assert get_act_fn('') is None
 
-<<<<<<< HEAD
+
 @pytest.mark.parametrize("dim", [128])
 @pytest.mark.parametrize("dim_out", [128, 256])
 @pytest.mark.parametrize("use_m", [True, False])
@@ -140,7 +136,7 @@
     y = mqa(x, m=m)
     
     assert (y.shape) == (1, dim_out, 32, 48)
-=======
+
 
 @pytest.mark.parametrize("bias", [True, False])
 @pytest.mark.parametrize("expand_first", [True, False])
@@ -161,8 +157,4 @@
     attn.fused_attn = False
     o2 = attn(x, mask)
     
-    assert torch.allclose(o1, o2, atol=1e-5), f"{torch.abs(o1 - o2).max()}"
-
-    
-    
->>>>>>> 2d734d90
+    assert torch.allclose(o1, o2, atol=1e-5), f"{torch.abs(o1 - o2).max()}"